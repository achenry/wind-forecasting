--- conflicted
+++ resolved
@@ -243,11 +243,7 @@
     progress_bar:
       class_path: lightning.pytorch.callbacks.TQDMProgressBar
       init_args:
-<<<<<<< HEAD
-        refresh_rate: 2048  # every n steps
-=======
         refresh_rate: 200  # every n steps
->>>>>>> c3f4957e
         leave: false
     # early_stopping:
     #   class_path: lightning.pytorch.callbacks.EarlyStopping
