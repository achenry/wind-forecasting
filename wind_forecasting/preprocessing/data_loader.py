--- conflicted
+++ resolved
@@ -8,14 +8,11 @@
 import os
 import logging
 from concurrent.futures import ProcessPoolExecutor
-<<<<<<< HEAD
 import re
-=======
 import multiprocessing
 from site import makepath
 import time
 import psutil
->>>>>>> 04a0739e
 
 import netCDF4 as nc
 import polars as pl
@@ -43,27 +40,15 @@
        - convert circular measurements to sinusoidal measurements
        - normalize data 
     """
-<<<<<<< HEAD
-    def __init__(self, data_dir: str = r"/Users/ahenry/Documents/toolboxes/wind_forecasting/examples/data", 
-                 file_signature: str = r"kp.turbine.z02.b0.*.wt*.nc",
-                 save_path: str = r"/Users/ahenry/Documents/toolboxes/wind_forecasting/examples/data/kp.turbine.zo2.b0.raw.parquet",
-                 multiprocessor: str | None = None,
-                 desired_feature_types: list[str] = None,
-                 dt: int | None = 5,
-                 ffill_limit: int | None = None):
-        
-        if desired_feature_types is None:
-            self.desired_feature_types = ["time", "turbine_id", "turbine_status", "turbine_availability", "wind_direction", "wind_speed", "power_output", "nacelle_direction"]
-        else:
-            self.desired_feature_types = desired_feature_types
-=======
     def __init__(self, data_dir: str = r"/Users/$USER/Documents/toolboxes/wind_forecasting/examples/data",
                  file_signature: str = "kp.turbine.z02.b0.*.*.*.nc",
                  save_path: str = r"/Users/$USER/Documents/toolboxes/wind_forecasting/examples/data/kp.turbine.zo2.b0.raw.parquet",
+                 turbine_ids: list[str] = None,
                  multiprocessor: str | None = None,
                  chunk_size: int = 100000, # INFO: @Juan 10/16/24 Added arg for chunk size. 
-                 features: list[str] = None,
+                 desired_feature_types: list[str] = None,
                  dt: int | None = 5,
+                 ffill_limit: int | None = None, # INFO:@Aoife 10/18/24 an argument for how many time steps the forward will should populate
                  data_format: str = "netcdf", # INFO:@Juan 10/14/24  Added arg for data format. Either "netcdf" or "csv" 
                  column_mapping: dict = None, # INFO:@Juan 10/14/24 Added arg for column mapping of csv files.
                  wide_format: bool = True): # INFO: @Juan 10/16/24 Added arg for wide format. If true, the data is loaded in wide format. If false, the data is loaded in long format.
@@ -76,8 +61,9 @@
         self.data_format = data_format.lower()
         self.column_mapping = column_mapping or {}
         self.chunk_size = chunk_size
-        self.features = features or ["time", "turbine_id", "turbine_status", "wind_direction", "wind_speed", "power_output", "nacelle_direction"]
+        self.desired_feature_types = desired_feature_types or ["time", "turbine_id", "turbine_status", "wind_direction", "wind_speed", "power_output", "nacelle_direction"]
         self.wide_format = wide_format
+        self.turbine_ids = turbine_ids
         
         # Get all the wts in the folder @Juan 10/16/24 used os.path.join for OS compatibility
         self.file_paths = glob.glob(os.path.join(data_dir, file_signature))
@@ -104,21 +90,32 @@
         else:
             logging.info("🔧 Using single process executor")
             df_query = [self._read_single_file(file_path) for file_path in self.file_paths if self._read_single_file(file_path) is not None]
->>>>>>> 04a0739e
 
         logging.info(f"✅ Finished reading individual files. Time elapsed: {time.time() - start_time:.2f} s")
 
-<<<<<<< HEAD
-        self.multiprocessor = multiprocessor
-        self.dt = dt
-        self.ffill_limit = ffill_limit
-        self.save_path = save_path
-=======
         if (self.multiprocessor == "mpi" and MPI.COMM_WORLD.Get_rank() == 0) or (self.multiprocessor != "mpi"):
             if [df for df in df_query if df is not None]:
                 # logging.info("🔄 Starting concatenation of DataFrames")
                 concat_start = time.time()
-                df_query = pl.concat([df for df in df_query if df is not None]).lazy()
+
+                # df_query = pl.concat([df for df in df_query if df is not None]).lazy()
+                df_query = pl.concat([df for df in df_query if df is not None], how="diagonal")\
+                             .group_by("time").agg(cs.numeric().drop_nulls().first())\
+                             .sort("time")
+
+                full_datetime_range = df_query.select(pl.datetime_range(start=df_query.select("time").first().collect(streaming=True),
+                                    end=df_query.select("time").last().collect(streaming=True),
+                                    interval=f"{self.dt}s", time_unit=df_query.collect_schema()["time"].time_unit).alias("time"))
+                
+                df_query = full_datetime_range.join(df_query, on="time", how="left") # NOTE: @Aoife 10/18 make sure all time stamps are included, to interpolate continuously later
+                df_query = df_query.fill_null(strategy="forward", limit=self.ffill_limit) # NOTE: @Aoife for KP data, need to fill forward null gaps, don't know about Juan's data
+
+                self.available_features = sorted(df_query.collect_schema().names())
+                df_query = df_query.select([pl.col("time")] 
+                                            + [f"{feat}_{tid}" for feat in self.desired_feature_types 
+                                               for tid in self.turbine_ids])
+
+
                 logging.info(f"🔗 Finished concatenation. Time elapsed: {time.time() - concat_start:.2f} s")
 
                 # Check if the resulting DataFrame is empty
@@ -151,7 +148,7 @@
 
         logging.info(f"⏱️ Total time elapsed: {time.time() - start_time:.2f} s")
         return None
-
+            
     def _write_parquet(self, df_query: pl.LazyFrame):
         logging.info("📝 Starting Parquet write")
         write_start = time.time()
@@ -259,13 +256,16 @@
 
             # remove the rows with all nans (corresponding to rows where excluded columns would have had a value)
             # and bundle all values corresponding to identical time stamps together
-            df_query = pl.DataFrame(data).lazy().group_by("turbine_id", "time").agg(
-                cs.numeric().drop_nans().first()
-            ).fill_nan(None)
-            
-            df_query = self.reduce_features(df_query)
-            if self.dt is not None:
-                df_query = self.resample(df_query)
+            # forward fill missing values
+            df_query = pl.LazyFrame(data).fill_nan(None)\
+                                            .with_columns(pl.col("time").dt.round(f"{self.dt}s").alias("time"))\
+                                            .select([cs.contains(feat) for feat in self.desired_feature_types])\
+                                            .filter(pl.any_horizontal(cs.numeric().is_not_null()))\
+                                            .group_by("turbine_id", "time")\
+                                                .agg(cs.numeric().drop_nulls().first()).sort("turbine_id", "time")
+
+            # pivot table to have columns for each turbine and measurement
+            df_query = df_query.collect(streaming=True).pivot(on="turbine_id", index="time", values=["power_output", "nacelle_direction", "wind_speed", "wind_direction", "turbine_status"]).lazy()
             
             del data  # Free up memory
 
@@ -395,7 +395,6 @@
         
         logging.info("✅ Data pivoted to wide format successfully")
         return df_wide
->>>>>>> 04a0739e
 
     def print_netcdf_structure(self, file_path) -> None: #INFO: @Juan 10/02/24 Changed print to logging
         try:
@@ -422,49 +421,8 @@
         except Exception as e:
             logging.error(f"❌ Error reading NetCDF file: {e}")
 
-<<<<<<< HEAD
-            with executor as run_simulations_exec:
-                if self.multiprocessor == "mpi":
-                    run_simulations_exec.max_workers = comm_size
-                
-                futures = [run_simulations_exec.submit(self._read_single_netcdf, file_path=file_path) for file_path in self.file_paths]
-                df_query = [fut.result() for fut in futures]
-        else:
-            df_query  = []
-            for file_path in self.file_paths:
-                df_query.append(self._read_single_netcdf(file_path))
-
-        if (self.multiprocessor == "mpi" and (comm_rank := MPI.COMM_WORLD.Get_rank()) == 0) \
-            or (self.multiprocessor != "mpi") or (self.multiprocessor is None):
-            if [df for df in df_query if df is not None]:
-                df_query = pl.concat([df for df in df_query if df is not None], how="diagonal")\
-                             .group_by("time").agg(cs.numeric().drop_nulls().first())\
-                             .sort("time")
-
-                full_datetime_range = df_query.select(pl.datetime_range(start=df_query.select("time").first().collect(streaming=True),
-                                    end=df_query.select("time").last().collect(streaming=True),
-                                    interval=f"{self.dt}s", time_unit=df_query.collect_schema()["time"].time_unit).alias("time"))
-                
-                df_query = full_datetime_range.join(df_query, on="time", how="left")
-                df_query = df_query.fill_null(strategy="forward", limit=self.ffill_limit) # TODO put limit on forward fill? or let stuck sensor catch it
-
-                self.available_features = sorted(df_query.collect_schema().names())
-                self.turbine_ids = sorted(np.unique([re.findall(f"(?<=wind_direction_)(.*)", feat)[0] for feat in self.available_features if "wind_direction" in feat]))
-                df_query = df_query.select([pl.col("time")] 
-                                            + [f"{feat}_{tid}" for feat in ["turbine_status", "wind_direction", "wind_speed", "power_output", "nacelle_direction"] 
-                                               for tid in self.turbine_ids])
-                df_query.collect(streaming=True).write_parquet(self.save_path)
-                # combined_df.set_index(['turbine_id', 'time'], inplace=True)
-                # logging.info(f"Combined DataFrame shape: {combined_df.shape}")
-                # logging.info(f"Unique turbine IDs: {combined_df['turbine_id'].unique()}")
-                return df_query
-            
-            logging.warning("No data frames were created.")
-            return None
-
     # INFO: @Juan 10/02/24 Revamped this method to use Polars functions consistently, vectorized where possible, and using type casting for consistency and performance enhancements.
-=======
->>>>>>> 04a0739e
+
     def convert_time_to_sin(self, df) -> pl.LazyFrame:
         """_summary_
             convert timestamp to cosine and sinusoidal components
@@ -495,9 +453,6 @@
     # DEBUG: @Juan 10/16/24 Check that this is reducing the features correctly.
     def reduce_features(self, df) -> pl.LazyFrame:
         """
-<<<<<<< HEAD
-        return df.select([cs.contains(feat) for feat in self.desired_feature_types]).filter(pl.any_horizontal(cs.numeric().is_not_null()))
-=======
         Reduce the DataFrame to include only the specified features that exist in the DataFrame.
         """
         existing_features = [f for f in self.features if any(f in col for col in df.columns)]
@@ -511,21 +466,15 @@
         logging.info(f"Columns after reduce_features: {df.columns}")
         logging.info(f"Shape after reduce_features: {df.shape}")
         return df
->>>>>>> 04a0739e
 
     # INFO: @Juan 10/16/24 Modified resampling method to handle both wide and long formats.
     def resample(self, df) -> pl.LazyFrame:
-<<<<<<< HEAD
-        return df.with_columns(pl.col("time").dt.round(f"{self.dt}s").alias("time"))\
-                 .group_by("time", "turbine_id").agg(cs.numeric().drop_nulls().first()).sort(["time", "turbine_id"])
-=======
         if self.wide_format:
             return df.with_columns(pl.col("time").dt.round(f"{self.dt}s").alias("time"))\
                      .group_by("time").agg(cs.numeric().drop_nulls().first()).sort("time")
         else:
             return df.with_columns(pl.col("time").dt.round(f"{self.dt}s").alias("time"))\
                      .group_by("turbine_id", "time").agg(cs.numeric().drop_nulls().first()).sort(["turbine_id", "time"])
->>>>>>> 04a0739e
 
     def normalize_features(self, df) -> pl.LazyFrame:
         """_summary_
@@ -562,60 +511,6 @@
         
         return X, y, features, sequence_length, prediction_horizon
 
-<<<<<<< HEAD
-        Args:
-            file_path (_type_): _description_
-
-        Returns:
-            _type_: _description_
-        """
-        try:
-            with nc.Dataset(file_path, 'r') as dataset:
-                time = dataset.variables['date']
-                time = pd_to_datetime(nc.num2date(times=time[:], units=time.units, calendar=time.calendar, only_use_cftime_datetimes=False, only_use_python_datetimes=True))
-                
-                # TODO add column mapping
-                data = {
-                    'turbine_id': [os.path.basename(file_path).split('.')[-2]] * dataset.variables["date"].shape[0],
-                    'time': time,
-                    'turbine_status': dataset.variables['WTUR.TurSt'][:],
-                    'wind_direction': dataset.variables['WMET.HorWdDir'][:],
-                    'wind_speed': dataset.variables['WMET.HorWdSpd'][:],
-                    'power_output': dataset.variables['WTUR.W'][:],
-                    'nacelle_direction': dataset.variables['WNAC.Dir'][:]
-                }
-                
-                # df_query = pl.LazyFrame(data).group_by("turbine_id", "time").agg(
-                #     
-                #     cs.numeric().first()
-                # ).fill_nan(None)
-                # remove the rows with all nans (corresponding to rows where excluded columns would have had a value)
-                # and bundle all values corresponding to identical time stamps together
-                # forward fill missing values
-                df_query = pl.LazyFrame(data).fill_nan(None)\
-                                             .with_columns(pl.col("time").dt.round(f"{self.dt}s").alias("time"))\
-                                             .select([cs.contains(feat) for feat in self.desired_feature_types])\
-                                                .filter(pl.any_horizontal(cs.numeric().is_not_null()))\
-                                                .group_by("turbine_id", "time")\
-                                                    .agg(cs.numeric().drop_nulls().first()).sort("turbine_id", "time")
-                                                
-                # df_query.select(pl.col("time")).filter(pl.col("time").diff() != np.timedelta64(self.dt, 's')).collect(streaming=True)
-
-                # from datetime import datetime
-                # df_query.select(pl.col("time"), cs.starts_with("wind_direction"))\
-                #         .filter((pl.col("time") >= datetime.strptime("2022-03-16 20:18:00", '%Y-%m-%d %H:%M:%S')) &
-                #                                                       (pl.col("time") <= datetime.strptime("2022-03-16 20:19:00", '%Y-%m-%d %H:%M:%S'))).collect(streaming=True)
-
-                # pivot table to have columns for each turbine and measurement
-                df_query = df_query.collect(streaming=True).pivot(on="turbine_id", index="time", values=["power_output", "nacelle_direction", "wind_speed", "wind_direction", "turbine_status"]).lazy()
-                del data
-                
-                logging.info(f"Processed {file_path}") #, shape: {df.shape}")
-                return df_query
-            
-        except Exception as e:
-            print(f"\nError processing {file_path}: {e}")
-=======
     # INFO: @Juan 10/14/24 Added method to format SMARTEOLE data. (TEMPORARY)
     def format_smarteole_data(self, df: pl.LazyFrame) -> pl.LazyFrame:
         # Implement the formatting logic for SMARTEOLE data
@@ -637,7 +532,6 @@
         # Add more transformations as needed
         
         return df
->>>>>>> 04a0739e
 
     # INFO: @Juan 10/14/24 Added method to load and process data. (TEMPORARY)
     def load_and_process_data(self) -> pl.LazyFrame:
@@ -648,20 +542,60 @@
             df = self.normalize_features(df)
         return df
     
+    # def _read_single_netcdf(self, file_path: str) -> pl.DataFrame:
+    #     """_summary_
+
+    #     Args:
+    #         file_path (_type_): _description_
+
+    #     Returns:
+    #         _type_: _description_
+    #     """
+    #     try:
+    #         with nc.Dataset(file_path, 'r') as dataset:
+    #             time = dataset.variables['date']
+    #             time = pd_to_datetime(nc.num2date(times=time[:], units=time.units, calendar=time.calendar, only_use_cftime_datetimes=False, only_use_python_datetimes=True))
+                
+    #             # TODO add column mapping
+    #             data = {
+    #                 'turbine_id': [os.path.basename(file_path).split('.')[-2]] * dataset.variables["date"].shape[0],
+    #                 'time': time,
+    #                 'turbine_status': dataset.variables['WTUR.TurSt'][:],
+    #                 'wind_direction': dataset.variables['WMET.HorWdDir'][:],
+    #                 'wind_speed': dataset.variables['WMET.HorWdSpd'][:],
+    #                 'power_output': dataset.variables['WTUR.W'][:],
+    #                 'nacelle_direction': dataset.variables['WNAC.Dir'][:]
+    #             }
+                
+    #             # remove the rows with all nans (corresponding to rows where excluded columns would have had a value)
+    #             # and bundle all values corresponding to identical time stamps together
+    #             # forward fill missing values
+    #             df_query = pl.LazyFrame(data).fill_nan(None)\
+    #                                          .with_columns(pl.col("time").dt.round(f"{self.dt}s").alias("time"))\
+    #                                          .select([cs.contains(feat) for feat in self.desired_feature_types])\
+    #                                             .filter(pl.any_horizontal(cs.numeric().is_not_null()))\
+    #                                             .group_by("turbine_id", "time")\
+    #                                                 .agg(cs.numeric().drop_nulls().first()).sort("turbine_id", "time")
+
+    #             # pivot table to have columns for each turbine and measurement
+    #             df_query = df_query.collect(streaming=True).pivot(on="turbine_id", index="time", values=["power_output", "nacelle_direction", "wind_speed", "wind_direction", "turbine_status"]).lazy()
+    #             del data
+                
+    #             logging.info(f"Processed {file_path}") #, shape: {df.shape}")
+    #             return df_query
+            
+    #     except Exception as e:
+    #         print(f"\nError processing {file_path}: {e}")
+
+
 ########################################################## INPUTS ##########################################################
 if __name__ == "__main__":
     from sys import platform
     RELOAD_DATA = True
     if platform == "darwin":
-<<<<<<< HEAD
-        DATA_DIR = "/Users/ahenry/Documents/toolboxes/wind_forecasting/examples/data"
-        PL_SAVE_PATH = "/Users/ahenry/Documents/toolboxes/wind_forecasting/examples/data/short_kp.turbine.zo2.b0.raw.parquet"
-        FILE_SIGNATURE = "kp.turbine.z02.b0.202203*.*.*.nc"
-=======
         DATA_DIR = "/Users/$USER/Documents/toolboxes/wind_forecasting/examples/data"
         PL_SAVE_PATH = "/Users/$USER/Documents/toolboxes/wind_forecasting/examples/data/kp.turbine.zo2.b0.raw.parquet"
         FILE_SIGNATURE = "kp.turbine.z02.b0.20220301.*.*.nc"
->>>>>>> 04a0739e
         MULTIPROCESSOR = "cf"
         TURBINE_INPUT_FILEPATH = "/Users/$USER/Documents/toolboxes/wind_forecasting/examples/inputs/ge_282_127.yaml"
         FARM_INPUT_FILEPATH = "/Users/$USER/Documents/toolboxes/wind_forecasting/examples/inputs/gch_KP_v4.yaml"
@@ -730,7 +664,6 @@
         "derate_7": "derate_007",        
     }
     DT = 5    
-########################################################## RUN ##########################################################
     RUN_ONCE = (MULTIPROCESSOR == "mpi" and (comm_rank := MPI.COMM_WORLD.Get_rank()) == 0) or (MULTIPROCESSOR != "mpi") or (MULTIPROCESSOR is None)
     
     if FILE_SIGNATURE.endswith(".nc"):
@@ -741,10 +674,18 @@
         raise ValueError("Invalid file signature. Please specify either '*.nc' or '*.csv'.")
 
     if RUN_ONCE:
-<<<<<<< HEAD
-        data_loader = DataLoader(data_dir=DATA_DIR, file_signature=FILE_SIGNATURE, save_path=PL_SAVE_PATH,
-                                 multiprocessor=MULTIPROCESSOR, dt=DT,
-                         features=["time", "turbine_id", "turbine_status", "wind_direction", "wind_speed", "power_output", "nacelle_direction"])
+        try:
+            data_loader = DataLoader(
+                data_dir=DATA_DIR,
+                file_signature=FILE_SIGNATURE,
+                save_path=PL_SAVE_PATH,
+                multiprocessor=MULTIPROCESSOR,
+                dt=DT,
+                desired_feature_type=FEATURES,
+                data_format=data_format,
+                column_mapping=COLUMN_MAPPING,
+                wide_format=WIDE_FORMAT
+            )
         
         if not RELOAD_DATA and os.path.exists(data_loader.save_path):
             # Note that the order of the columns in the provided schema must match the order of the columns in the CSV being read.
@@ -754,21 +695,6 @@
                             for feat in ["turbine_status", "wind_direction", "wind_speed", "power_output", "nacelle_direction"] 
                             for tid in [f"wt{d+1:03d}" for d in range(88)]}
                         })
-=======
-        try:
-            data_loader = DataLoader(
-                data_dir=DATA_DIR,
-                file_signature=FILE_SIGNATURE,
-                save_path=PL_SAVE_PATH,
-                multiprocessor=MULTIPROCESSOR,
-                dt=DT,
-                features=FEATURES,
-                data_format=data_format,
-                column_mapping=COLUMN_MAPPING,
-                wide_format=WIDE_FORMAT
-            )
->>>>>>> 04a0739e
-            
             if os.path.exists(data_loader.save_path):
                 logging.info("🔄 Loading existing Parquet file")
                 df_query = pl.scan_parquet(source=data_loader.save_path)
