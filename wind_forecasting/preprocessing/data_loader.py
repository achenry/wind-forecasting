--- conflicted
+++ resolved
@@ -556,15 +556,10 @@
         # DATA_DIR = "/pl/active/paolab/awaken_data/kp.turbine.z02.b0/"
         DATA_DIR = "/projects/ssc/ahenry/wind_forecasting/awaken_data/kp.turbine.z02.b0/"
         # PL_SAVE_PATH = "/scratch/alpine/aohe7145/awaken_data/kp.turbine.zo2.b0.raw.parquet"
-<<<<<<< HEAD
-        PL_SAVE_PATH = "/projects/ssc/ahenry/wind_forecasting/awaken_data/kp.turbine.zo2.b0_short.parquet"
-        FILE_SIGNATURE = "kp.turbine.z02.b0.2022030*.*.*.nc"
-=======
         # PL_SAVE_PATH = "/projects/ssc/ahenry/wind_forecasting/awaken_data/kp.turbine.zo2.b0.raw.parquet"
         PL_SAVE_PATH = os.path.join("/tmp/scratch", os.environ("SLURM_JOB_ID"), "kp.turbine.zo2.b0.raw.parquet")
         print(f"PL_SAVE_PATH = {PL_SAVE_PATH}")
         FILE_SIGNATURE = "kp.turbine.z02.b0.*.*.*.nc"
->>>>>>> 581adc5b
         MULTIPROCESSOR = "mpi"
         # TURBINE_INPUT_FILEPATH = "/projects/aohe7145/toolboxes/wind-forecasting/examples/inputs/ge_282_127.yaml"
         TURBINE_INPUT_FILEPATH = "/home/ahenry/toolboxes/wind_forecasting_env/wind-forecasting/examples/inputs/ge_282_127.yaml"
