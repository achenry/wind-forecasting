"""_summary_
This file contains functions to: filter the data: power > 0, inoperation flag, one-sided power curve filtering, stuck sensor, nacelle orientation
Returns:
    _type_: _description_
"""

from functools import partial

import numpy as np
import polars as pl
from scipy.interpolate import CubicSpline

# from line_profiler import profile
from memory_profiler import profile

class DataFilter:
    """_summary_
    """
    def __init__(self, turbine_availability_col=None, turbine_status_col=None):
        self.turbine_availability_col = turbine_availability_col
        self.turbine_status_col = turbine_status_col
<<<<<<< HEAD

    def filter_inoperational(self, df, status_codes=None, availability_codes=None, include_nan=True) -> pl.LazyFrame:
        """
        status_codes (list): List of status codes to include (e.g., [1, 3])
        availability_codes (list): List of availability codes to include (e.g., [100, 50])
        include_nan (bool): Whether to include NaN values in the filter
        """
        
        # Create masks for filtering
        include_status_mask = status_codes is not None and self.turbine_status_col is not None
        include_availability_mask = availability_codes is not None and self.turbine_availability_col is not None

        # Combine masks
        if include_status_mask and include_availability_mask:
            return df.filter((pl.col(self.turbine_status_col).is_in(status_codes) 
                              | (pl.col(self.turbine_status_col).is_null() if include_nan else False)) 
                             & (pl.col(self.turbine_availability_col).is_in(availability_codes) 
                                | (pl.col(self.turbine_availability_col).is_null() if include_nan else False)))
        elif include_status_mask:
            return df.filter(pl.col(self.turbine_status_col).is_in(status_codes)
                             | (pl.col(self.turbine_status_col).is_null() if include_nan else False))
        elif include_availability_mask:
            return df.filter(pl.col(self.turbine_availability_col).is_in(availability_codes) 
                             | (pl.col(self.turbine_availability_col).is_null() if include_nan else False))

=======
>>>>>>> ecdaa4c8
    
    def resolve_missing_data(self, df, how="linear_interp", features=None) -> pl.LazyFrame:
        """_summary_
        option 1) interpolate via linear, or forward
        """
        if how == "forward_fill":
<<<<<<< HEAD
            return df.fill_null(strategy="forward")
        elif how == "linear_interp":
            return df.with_columns(pl.col(features).interpolate())
        # return df.with_columns(pl.col(features).map_batches(partial(self._interpolate_series, df=df, how=how)))\
        #          .fill_nan(None)
            
=======
            return df.fill_nan(None).fill_null(strategy="forward")
        elif how == "linear_interp":
            return df.fill_nan(None).with_columns(pl.col(features).interpolate())
        # return df.with_columns(pl.col(features).map_batches(partial(self._interpolate_series, df=df, how=how)))\
        #          .fill_nan(None)
    
>>>>>>> ecdaa4c8
    def _interpolate_series(self, ser, df, how):
        """_summary_

        Args:
            ser (_type_): _description_
            how (_type_): _description_

        Returns:
            _type_: _description_
        """
        xp = df["time"].filter(ser.is_not_null())
        fp = ser.filter(ser.is_not_null())
        x = df["time"]

        if how == "forward_fill":
            return ser.fill_null(strategy="forward")

        if how == "linear_interp":
            return np.interp(x, xp, fp, left=None, right=None)
        
        if how == "cubic_interp":
            return CubicSpline(xp, fp, extrapolate=False)(x)
<<<<<<< HEAD
    
    @staticmethod
    def wrap_180(x):
        """
        Converts an angle or array of angles in degrees to the range -180 to +180 degrees.

        Args:
            x (:obj:`float` or :obj:`numpy.ndarray`): Input angle(s) (degrees)

        Returns:
            :obj:`float` or :obj:`numpy.ndarray`: The input angle(s) converted to the range -180 to +180 degrees (degrees)
        """
        input_type = type(x)

        x = x % 360.0  # convert to range 0 to 360 degrees
        x = np.where(x > 180.0, x - 360.0, x)
        return x if input_type != float else float(x)

    @staticmethod
    def circ_mean(x):
        y = (
                np.degrees(
                    np.arctan2(
                        np.nanmean(np.sin(np.radians(x))),
                        np.nanmean(np.cos(np.radians(x))),
                    )
                )
                % 360.0
            )
        
        return y
=======

    def filter_inoperational(self, df, status_codes=None, availability_codes=None) -> pl.LazyFrame:
        """
        status_codes (list): List of status codes to include (e.g., [1, 3])
        availability_codes (list): List of availability codes to include (e.g., [100, 50])
        include_nan (bool): Whether to include NaN values in the filter
        """
        
        # Create masks for filtering
        include_status_mask = status_codes is not None and self.turbine_status_col is not None
        include_availability_mask = availability_codes is not None and self.turbine_availability_col is not None
        
        # Combine masks
        if include_status_mask and include_availability_mask:
            return df.filter(pl.col(self.turbine_status_col).is_in(status_codes) & pl.col(self.turbine_availability_col).is_in(availability_codes))
        elif include_status_mask:
            return df.filter(pl.col(self.turbine_status_col).is_in(status_codes))
        elif include_availability_mask:
            return df.filter(pl.col(self.turbine_availability_col).is_in(availability_codes))
     
>>>>>>> ecdaa4c8
<|MERGE_RESOLUTION|>--- conflicted
+++ resolved
@@ -19,7 +19,6 @@
     def __init__(self, turbine_availability_col=None, turbine_status_col=None):
         self.turbine_availability_col = turbine_availability_col
         self.turbine_status_col = turbine_status_col
-<<<<<<< HEAD
 
     def filter_inoperational(self, df, status_codes=None, availability_codes=None, include_nan=True) -> pl.LazyFrame:
         """
@@ -45,29 +44,18 @@
             return df.filter(pl.col(self.turbine_availability_col).is_in(availability_codes) 
                              | (pl.col(self.turbine_availability_col).is_null() if include_nan else False))
 
-=======
->>>>>>> ecdaa4c8
     
     def resolve_missing_data(self, df, how="linear_interp", features=None) -> pl.LazyFrame:
         """_summary_
         option 1) interpolate via linear, or forward
         """
         if how == "forward_fill":
-<<<<<<< HEAD
             return df.fill_null(strategy="forward")
         elif how == "linear_interp":
             return df.with_columns(pl.col(features).interpolate())
         # return df.with_columns(pl.col(features).map_batches(partial(self._interpolate_series, df=df, how=how)))\
         #          .fill_nan(None)
             
-=======
-            return df.fill_nan(None).fill_null(strategy="forward")
-        elif how == "linear_interp":
-            return df.fill_nan(None).with_columns(pl.col(features).interpolate())
-        # return df.with_columns(pl.col(features).map_batches(partial(self._interpolate_series, df=df, how=how)))\
-        #          .fill_nan(None)
-    
->>>>>>> ecdaa4c8
     def _interpolate_series(self, ser, df, how):
         """_summary_
 
@@ -90,7 +78,6 @@
         
         if how == "cubic_interp":
             return CubicSpline(xp, fp, extrapolate=False)(x)
-<<<<<<< HEAD
     
     @staticmethod
     def wrap_180(x):
@@ -121,26 +108,4 @@
                 % 360.0
             )
         
-        return y
-=======
-
-    def filter_inoperational(self, df, status_codes=None, availability_codes=None) -> pl.LazyFrame:
-        """
-        status_codes (list): List of status codes to include (e.g., [1, 3])
-        availability_codes (list): List of availability codes to include (e.g., [100, 50])
-        include_nan (bool): Whether to include NaN values in the filter
-        """
-        
-        # Create masks for filtering
-        include_status_mask = status_codes is not None and self.turbine_status_col is not None
-        include_availability_mask = availability_codes is not None and self.turbine_availability_col is not None
-        
-        # Combine masks
-        if include_status_mask and include_availability_mask:
-            return df.filter(pl.col(self.turbine_status_col).is_in(status_codes) & pl.col(self.turbine_availability_col).is_in(availability_codes))
-        elif include_status_mask:
-            return df.filter(pl.col(self.turbine_status_col).is_in(status_codes))
-        elif include_availability_mask:
-            return df.filter(pl.col(self.turbine_availability_col).is_in(availability_codes))
-     
->>>>>>> ecdaa4c8
+        return y