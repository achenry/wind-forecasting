### This file contains class and methods to: 
### - compute statistical summary of the data, 
### - plot the data distributions: power curve distribution, v vs u distribution, yaw angle distribution
import os
import time
import logging

from itertools import cycle

import seaborn as sns
import matplotlib.pyplot as plt
from windrose import WindroseAxes
import numpy as np
# from floris import FlorisModel
# from floris.flow_visualization import visualize_cut_plane
# import floris.layout_visualization as layoutviz
import scipy.stats as stats
import polars as pl
import polars.selectors as cs
from mpi4py import MPI
from mpi4py.futures import MPICommExecutor
from sklearn.feature_selection import mutual_info_regression
from tqdm.auto import tqdm
import re

#INFO: TO use MPI, need to run the script with the following command:
# mpiexec -n <number_of_processes> python your_script.py

class DataInspector:
    """_summary_
    - compute statistical summary of the data,
    - plot the data distributions: 
    -   power curve distribution, 
    -   v vs u distribution, 
    -   yaw angle distribution 
    """
    
    def __init__(self, turbine_input_filepath: str, farm_input_filepath: str, data_format='auto'):
        self._validate_input_data(turbine_input_filepath=turbine_input_filepath, farm_input_filepath=farm_input_filepath)
        self.turbine_input_filepath = turbine_input_filepath
        self.farm_input_filepath = farm_input_filepath
        self.data_format = data_format
        
    # INFO: @Juan 10/18/24 Added method to detect data format automatically (wide or long)
    def detect_data_format(self, df):
        if self.data_format == 'auto':
            # Check if 'turbine_id' is a column (long format) or not (wide format)
            return 'long' if 'turbine_id' in df.columns else 'wide'
        return self.data_format

    def _get_valid_turbine_ids(self, df, turbine_ids: list[str]) -> list[str]:
        if isinstance(turbine_ids, str):
            turbine_ids = [turbine_ids]  # Convert single ID to list
        
        # valid_turbines = df.select("turbine_id").unique().filter(pl.col("turbine_id").is_in(turbine_ids)).collect(streaming=True).to_numpy()[:, 0]
        cols = df.collect_schema().names()
        available_turbines = np.unique([re.findall(f"(?<=wind_direction_)(.*)", col)[0] for col in cols if "wind_direction" in col])

        if turbine_ids == "all":
            valid_turbines = available_turbines
        else:
            valid_turbines = [tid for tid in available_turbines if tid in turbine_ids]

        if len(valid_turbines) == 0:
            print(f"Error: No valid turbine IDs")
            print("Available turbine IDs:", available_turbines)
            return []
        
        return valid_turbines
    
    def _validate_input_data(self, *, X=None, y=None, features=None, sequence_length=None, prediction_horizon=None,
                             turbine_input_filepath=None, farm_input_filepath=None):
        if (X is not None and not isinstance(X, np.ndarray)) or (y is not None and not isinstance(y, np.ndarray)):
            raise TypeError("X and y must be numpy arrays")
        if (features is not None) and (not isinstance(features, list) or not all(isinstance(f, str) for f in features)):
            raise TypeError("feature_names must be a list of strings")
        if (turbine_input_filepath is not None and not isinstance(turbine_input_filepath, str)) or (farm_input_filepath is not None and not isinstance(farm_input_filepath, str)):
            raise TypeError("turbine_input_filepath and farm_input_filepath must be strings")
        if X is not None and features is not None and X.shape[2] != len(features):
            raise ValueError("Number of features in X does not match length of feature_names")
        if y is not None and prediction_horizon is not None and y.shape[1] != prediction_horizon:
            raise ValueError("Second dimension of y does not match prediction_horizon")
        if turbine_input_filepath is not None and not os.path.exists(turbine_input_filepath):
            raise FileNotFoundError(f"Turbine input file not found: {turbine_input_filepath}")
        if farm_input_filepath is not None and not os.path.exists(farm_input_filepath):
            raise FileNotFoundError(f"Farm input file not found: {farm_input_filepath}")

    def plot_time_series(self, df, turbine_ids: list[str]) -> None:
        if isinstance(turbine_ids, str):
            turbine_ids = [turbine_ids]  # Convert single ID to list
        
        valid_turbines = self._get_valid_turbine_ids(df, turbine_ids=turbine_ids)
        
        if len(valid_turbines) == 0:
            return
        
        sns.set_style("whitegrid")
        sns.set_palette("deep")

        fig, (ax1, ax2, ax3, ax4) = plt.subplots(4, 1, figsize=(12, 10), sharex=True)
        
        for turbine_id in valid_turbines:
            turbine_data = df.select([pl.col("time"), cs.ends_with(f"{turbine_id}")]).drop_nulls()
            # plt.plot(turbine_data["time"], turbine_data["wind_speed"])
            sns.lineplot(data=turbine_data.collect(streaming=True).to_pandas(),
                         x='time', y=f'wind_speed_{turbine_id}', ax=ax1, label=f'{turbine_id} Wind Speed')
            sns.lineplot(data=turbine_data.collect(streaming=True).to_pandas(),
                         x='time', y=f'wind_direction_{turbine_id}', ax=ax2, label=f'{turbine_id} Wind Direction')
            sns.lineplot(data=turbine_data.collect(streaming=True).to_pandas(),
                         x='time', y=f'nacelle_direction_{turbine_id}', ax=ax3, label=f'{turbine_id} Nacelle Direction')
            sns.lineplot(data=turbine_data.collect(streaming=True).to_pandas(),
                         x='time', y=f'power_output_{turbine_id}', ax=ax4, label=f'{turbine_id} Power Output')
        
        ax1.set_ylabel('Wind Speed (m/s)')
        ax2.set_ylabel('Wind Direction (deg)')
        ax4.set_ylabel('Nacelle Direction (deg)')
        ax4.set_ylabel('Power Output (kW)')
        ax2.set_xlabel('Time')
        
        ax1.set_title('Wind Speed vs. Time', fontsize=14)
        ax2.set_title('Wind Direction vs. Time', fontsize=14)
        ax3.set_title('Nacelle Direction vs. Time', fontsize=14)
        ax4.set_title('Power Output vs. Time', fontsize=14)
        
        fig.suptitle(f'Wind Speed, Wind Direction, Nacelle Direction, and Power Output for Turbines: {", ".join(valid_turbines)}', fontsize=16)
        
        # ax1.legend(loc='upper left', bbox_to_anchor=(1, 1))
        # ax2.legend(loc='upper left', bbox_to_anchor=(1, 1))
        ax1.legend(loc='upper left', bbox_to_anchor=(1, 1))
        
        plt.tight_layout()
        plt.show()

    def plot_wind_speed_power(self, df, turbine_ids: list[str]) -> None:
        """_summary_

        """
        valid_turbines = self._get_valid_turbine_ids(df, turbine_ids=turbine_ids)
        
        if len(valid_turbines) == 0:
            return
        
        for turbine_id in valid_turbines:
            _, ax = plt.subplots(1, 1, figsize=(12, 6))
            turbine_data = df.select(pl.col(f"wind_speed_{turbine_id}"), pl.col(f"power_output_{turbine_id}"))\
                .filter(pl.all_horizontal(pl.col(f"wind_speed_{turbine_id}", f"power_output_{turbine_id}").is_not_null()))\
                            .collect(streaming=True).to_pandas()
            sns.scatterplot(data=turbine_data, ax=ax, x=f"wind_speed_{turbine_id}", y=f"power_output_{turbine_id}", label=turbine_id, alpha=0.5)

            plt.xlabel('Wind Speed [m/s]')
            plt.ylabel('Power Output [kW]')
            plt.title('Scatter Plot of Wind Speed vs Power Output')
            plt.legend(title='Turbine ID', loc='upper left', bbox_to_anchor=(1, 1))
            plt.grid(True, alpha=0.3)
            sns.despine()
            plt.tight_layout()
            plt.show()

    # DEBUG: @Juan 10/18/24 Added method to plot wind rose for both wide and long formats [CHECK]
    def plot_wind_rose(self, df, turbine_ids: list[str] | str) -> None:
<<<<<<< HEAD
        data_format = self.detect_data_format(df)
        if data_format == 'wide':
            if turbine_ids == "all":
=======
        """_summary_

        Args:
            wind_direction (float): _description_
            wind_speed (float): _description_
        """
        if turbine_ids == "all":
            plt.figure(figsize=(10, 10))
            ax = WindroseAxes.from_ax()
            ax.bar(df.select(cs.contains("wind_direction")).collect(streaming=True).to_numpy().flatten(), 
                   df.select(cs.contains("wind_speed")).collect(streaming=True).to_numpy().flatten(), 
                   normed=True, opening=0.8, edgecolor='white')
            ax.set_legend()
            plt.title('Wind Rose for all Turbines')
            plt.show()
        else:
            valid_turbines = self._get_valid_turbine_ids(df, turbine_ids=turbine_ids)
        
            if len(valid_turbines) == 0:
                return

            for turbine_id in valid_turbines:
                turbine_data = df.select([pl.col(f"wind_speed_{turbine_id}"), pl.col(f"wind_direction_{turbine_id}")])\
                    .filter(pl.all_horizontal(pl.col(f"wind_speed_{turbine_id}").is_not_null(), pl.col(f"wind_direction_{turbine_id}").is_not_null()))
>>>>>>> cfc32bd8
                plt.figure(figsize=(10, 10))
                ax = WindroseAxes.from_ax()
                ax.bar(df.select(pl.col("wind_direction*")).collect(streaming=True).to_numpy()[:, 0], 
                       df.select(pl.col("wind_speed*")).collect(streaming=True).to_numpy()[:, 0], 
                       normed=True, opening=0.8, edgecolor='white')
                ax.set_legend()
                plt.title('Wind Rose for all Turbines')
                plt.show()
            else:
                valid_turbines = self._get_valid_turbine_ids(df, turbine_ids=turbine_ids)
            
                if len(valid_turbines) == 0:
                    return

                for turbine_id in valid_turbines:
                    turbine_data = df.select([pl.col(f"wind_speed_{turbine_id}"), pl.col(f"wind_direction_{turbine_id}")])\
                        .filter(pl.all_horizontal(pl.col(f"wind_speed_{turbine_id}").is_not_null(), pl.col(f"wind_direction_{turbine_id}").is_not_null()))
                    plt.figure(figsize=(10, 10))
                    ax = WindroseAxes.from_ax()
                    ax.bar(turbine_data.select(f"wind_direction_{turbine_id}").collect(streaming=True).to_numpy()[:, 0], 
                           turbine_data.select(f"wind_speed_{turbine_id}").collect(streaming=True).to_numpy()[:, 0], normed=True, opening=0.8, edgecolor='white')
                    ax.set_legend()
                    plt.title(f'Wind Rose for Turbine {turbine_id}')
                    plt.show()
        else:  # long format
            if turbine_ids == "all":
                plt.figure(figsize=(10, 10))
                ax = WindroseAxes.from_ax()
                ax.bar(df.select("wind_direction").collect(streaming=True).to_numpy()[:, 0], 
                       df.select("wind_speed").collect(streaming=True).to_numpy()[:, 0], 
                       normed=True, opening=0.8, edgecolor='white')
                ax.set_legend()
                plt.title('Wind Rose for all Turbines')
                plt.show()
            else:
                valid_turbines = self._get_valid_turbine_ids(df, turbine_ids=turbine_ids)
            
                if len(valid_turbines) == 0:
                    return

                for turbine_id in valid_turbines:
                    turbine_data = df.filter(pl.col("turbine_id") == turbine_id)\
                        .select(["wind_speed", "wind_direction"])\
                        .filter(pl.all_horizontal(pl.col("wind_speed").is_not_null(), pl.col("wind_direction").is_not_null()))
                    plt.figure(figsize=(10, 10))
                    ax = WindroseAxes.from_ax()
                    ax.bar(turbine_data.select("wind_direction").collect(streaming=True).to_numpy()[:, 0], 
                           turbine_data.select("wind_speed").collect(streaming=True).to_numpy()[:, 0], normed=True, opening=0.8, edgecolor='white')
                    ax.set_legend()
                    plt.title(f'Wind Rose for Turbine {turbine_id}')
                    plt.show()

    def plot_temperature_distribution(self, df) -> None:
        """_summary_

        """
        temp_columns = [
            'generator_bearing_de_temp',
            'generator_bearing_nde_temp',
            'generator_inlet_temp',
            'generator_stator_temp_1',
            'generator_stator_temp_2',
            'nacelle_temperature',
            'ambient_temperature'
        ]
        
        _, ax = plt.subplots(1, 1, figsize=(15, 10))
        for col in temp_columns:
            sns.histplot(df[col], bins=20, kde=True, label=col)
        
        ax.set(title='Temperature Distributions', xlabel="Temperature", ylabel="Frequency")
        plt.legend()
        plt.show()

    def plot_correlation(self, df, features) -> None:
        """_summary_
        """
        _, ax = plt.subplots(1, 1, figsize=(12, 10))
        sns.heatmap(df.select(features).collect(streaming=True).to_pandas().corr(), 
                    annot=True, cmap='coolwarm', linewidths=0.5,  vmin=-1, vmax=1, center=0, ax=ax,
                    xticklabels=features, yticklabels=features)
        plt.title('Feature Correlation Matrix')
        plt.tight_layout()
        plt.show()

    def plot_boxplot_wind_speed_direction(self, df, turbine_ids: list[str]) -> None:
        """_summary_

        Args:
            turbine_id (str): _description_
        """
        valid_turbines = self._get_valid_turbine_ids(df, turbine_ids=turbine_ids)
        
        if len(valid_turbines) == 0:
            return

        for turbine_id in valid_turbines:
            # Select data for the specified turbine
            # turbine_data = df.loc[turbine_id]
            
            turbine_data = df.select([pl.col("time"), pl.col(f"wind_speed_{turbine_id}"), pl.col(f"wind_direction_{turbine_id}")])\
                .filter(pl.any_horizontal(pl.col(f"wind_speed_{turbine_id}", f"wind_direction_{turbine_id}").is_not_null()))\
                .collect(streaming=True).to_pandas()
            
            if "hour" not in turbine_data.columns:
                # Extract hour from the time index
                # turbine_data = turbine_data.reset_index()
                # turbine_data = turbine_data.with_columns((pl.col('time').dt.hour).alias("hour"))
                turbine_data["hour"] = turbine_data["time"].dt.hour
            
            fig, ax = plt.subplots(2, 1, figsize=(12, 6))
            sns.boxplot(data=turbine_data, x='hour', y=f"wind_speed_{turbine_id}", ax=ax[0])
            sns.boxplot(data=turbine_data, x='hour', y=f"wind_direction_{turbine_id}", ax=ax[1])
            ax[0].set_title(f'Wind Speed Distribution by Hour for Turbine {turbine_id}')
            ax[1].set_title(f'Wind Direction Distribution by Hour for Turbine {turbine_id}')
            ax[0].set_xlabel("")
            ax[1].set_xlabel("Hour of Day")
            ax[0].set_ylabel("Wind Speed (m/s)")
            ax[1].set_ylabel("Wind Direction ($^\\circ$)")
            fig.tight_layout()
            plt.show()

    def plot_wind_speed_weibull(self, df, turbine_ids: list[str]) -> None:
        """_summary_

        Args:
            df (_type_): _description_
            turbine_ids (list[str]): _description_
        """
        if turbine_ids == "all":
            # Extract wind speed data
            wind_speeds = df.select(cs.contains("wind_speed"))\
                        .collect(streaming=True).to_numpy().flatten()

            # Fit Weibull distribution
            shape, loc, scale = stats.weibull_min.fit(wind_speeds, floc=0)

            # Create a range of wind speeds for the fitted distribution
            x = np.linspace(0, wind_speeds.max(), 100)
            y = stats.weibull_min.pdf(x, shape, loc, scale)

            # Plot
            plt.figure(figsize=(12, 6))
            sns.histplot(wind_speeds, stat='density', kde=True, color='skyblue', label='Observed')
            plt.plot(x, y, 'r-', lw=2, label=f'Weibull (k={shape:.2f}, λ={scale:.2f})')
            
            plt.title('Wind Speed Distribution with Fitted Weibull', fontsize=16)
            plt.xlabel('Wind Speed (m/s)', fontsize=12)
            plt.ylabel('Density', fontsize=12)
            plt.legend(fontsize=10)
            plt.grid(True, alpha=0.3)
            sns.despine()
            plt.show()

            print(f"Weibull shape parameter (k): {shape:.2f}")
            print(f"Weibull scale parameter (λ): {scale:.2f}")
        else:
            valid_turbines = self._get_valid_turbine_ids(df, turbine_ids=turbine_ids)
            
            if len(valid_turbines) == 0:
                return
            
            for turbine_id in valid_turbines:

                # Extract wind speed data
                wind_speeds = df.select(f"wind_speed_{turbine_id}")\
                    .filter(pl.col(f"wind_speed_{turbine_id}").is_not_null())\
                    .collect(streaming=True).to_pandas()

                # Fit Weibull distribution
                shape, loc, scale = stats.weibull_min.fit(wind_speeds, floc=0)

                # Create a range of wind speeds for the fitted distribution
                x = np.linspace(0, wind_speeds.max(), 100)
                y = stats.weibull_min.pdf(x, shape, loc, scale)

                # Plot
                plt.figure(figsize=(12, 6))
                sns.histplot(wind_speeds, stat='density', kde=True, color='skyblue', label='Observed')
                plt.plot(x, y, 'r-', lw=2, label=f'Weibull (k={shape:.2f}, λ={scale:.2f})')
                
                plt.title('Wind Speed Distribution with Fitted Weibull', fontsize=16)
                plt.xlabel('Wind Speed (m/s)', fontsize=12)
                plt.ylabel('Density', fontsize=12)
                plt.legend(fontsize=10)
                plt.grid(True, alpha=0.3)
                sns.despine()
                plt.show()

                print(f"Weibull shape parameter (k): {shape:.2f}")
                print(f"Weibull scale parameter (λ): {scale:.2f}")

    def plot_wind_farm(self, wind_directions:list[float]=None, wind_speeds:list[float]|None=None, turbulence_intensities:list[float]|None=None) -> None:
        """_summary_

        Returns:
            _type_: _description_
        """
        if wind_directions is None:
            wind_directions = [90.0]
            
        if wind_speeds is None:
            wind_speeds = [10.0]

        if turbulence_intensities is None:
            turbulence_intensities = [0.08]

        # Ensure the paths are absolute
        
        # Initialize the FLORIS model
        try:
            fmodel = FlorisModel(self.farm_input_filepath)
        except FileNotFoundError:
            raise FileNotFoundError(f"Farm input file not found: {self.farm_input_filepath}")
        
        # Load the turbine data
        # try:
        #     fmodel.set_turbine_type(self.turbine_input_filepath)
        # except FileNotFoundError:
        #     print(f"Turbine file not found: {self.turbine_input_filepath}")
        #     print("Using default turbine type.")
        
        # Set initial wind conditions
        fmodel.set(turbine_library_path=os.path.dirname(self.turbine_input_filepath),
                   wind_directions=wind_directions, wind_speeds=wind_speeds, turbulence_intensities=turbulence_intensities)
        
        # Create the plot
        _, ax = plt.subplots(figsize=(15, 15))
        
        # Plot the turbine layout
        layoutviz.plot_turbine_points(fmodel, ax=ax)
        
        # Add turbine labels
        turbine_names = [f"T{i+1}" for i in range(fmodel.n_turbines)]
        layoutviz.plot_turbine_labels(
            fmodel, ax=ax, turbine_names=turbine_names, show_bbox=True, bbox_dict={"facecolor": "white", "alpha": 0.5}
        )
        
        # Calculate and visualize the flow field
        horizontal_plane = fmodel.calculate_horizontal_plane(height=90.0) # TODO get hubheight from turbine type
        visualize_cut_plane(horizontal_plane, ax=ax, min_speed=4, max_speed=10, color_bar=True)
        
        # Plot turbine rotors
        layoutviz.plot_turbine_rotors(fmodel, ax=ax)

        ax.set_xlim((fmodel.core.farm.layout_x.min(), fmodel.core.farm.layout_x.max()))
        ax.set_ylim((fmodel.core.farm.layout_y.min(), fmodel.core.farm.layout_y.max()))
        
        # Set plot title and labels
        plt.title('Wind Farm Layout', fontsize=16)
        plt.xlabel('X coordinate (m)', fontsize=12)
        plt.ylabel('Y coordinate (m)', fontsize=12)
        
        # Adjust layout and display the plot
        plt.tight_layout()
        plt.show()
        
        return fmodel

    def plot_filtered_vs_unfiltered(self, df, mask, features, feature_types, feature_labels):
        # feature_types = np.unique(["_".join(feat.split("_")[:-1]) for feat in features])
        _, ax = plt.subplots(len(feature_types), 1, sharex=True)
        if not hasattr(ax, "__len__"):
            ax = [ax]

        for feature in features:
            for ft, feature_type in enumerate(feature_types):
                if feature_type in feature:
                    ax_idx = ft
                    ax[ax_idx].set_title(feature_labels[ft])
                    break

            tid = feature.split("_")[-1]
            y = df.select(feature).collect(streaming=True).to_numpy().flatten()
            # ax[0].scatter(x=["inoperational"] * y.shape[0], y=y, color="blue", label="inoperational measurements")
            ax[ax_idx].scatter(x=[tid] * y.shape[0], y=y, color="blue", label="all measurements")
            
            y = df.filter(mask(tid)).select(feature).collect(streaming=True).to_numpy().flatten()
            # ax[0].scatter(x=["operational"] * y.shape[0], y=y, color="red")
            ax[ax_idx].scatter(x=[tid] * y.shape[0], y=y, color="red", label="operational and null measurements")
            
        
        ax[-1].set_xlabel("Turbine ID")
        h, l = ax[-1].get_legend_handles_labels()
        ax[-1].legend(h[:2], l[:2])
        del y

    @staticmethod
    def print_pc_unfiltered_vals(df, features, mask):
        out = []
        for feature in features:
            turbine_id = feature.split("_")[-1]
            pc_unfiltered_vals = 100 * (
                df.filter(mask(turbine_id)).select(pl.len()).collect(streaming=True).item() 
                / df.select(pl.len()).collect(streaming=True).item() 
            )
            print(f"Feature {feature} has {pc_unfiltered_vals} % unfiltered values.")
            out.append((feature, pc_unfiltered_vals))
            #   qa.describe(DataInspector.collect_data(df=df_query, feature_types=feature_type, turbine_ids=[turbine_id], mask=out_of_window[:, t_idx]))
        return out

    @staticmethod
    def get_features(df, feature_types, turbine_ids="all"):
        data_format = DataInspector.detect_data_format(df)
        if feature_types is not None and not isinstance(feature_types, list):
            feature_types = [feature_types]

        if data_format == 'wide':
            if turbine_ids == "all":
                return sorted([col for col in df.columns if any(feat in col for feat in feature_types)])
            elif isinstance(turbine_ids, str):
                return sorted([col for col in df.columns if any((feat in col and turbine_ids in col) or (feat == col) for feat in feature_types)])
            else:
                return sorted([col for col in df.columns if any((feat in col and tid in col) or (feat == col) for feat in feature_types for tid in turbine_ids)])
        else:  # long format
            return sorted([col for col in df.columns if col in feature_types])

    @staticmethod
    def collect_data(df, feature_types=None, turbine_ids="all", mask=None, to_pandas=True):
        data_format = DataInspector.detect_data_format(df)
        if feature_types is not None and not isinstance(feature_types, list):
            feature_types = [feature_types]

        if data_format == 'wide':
            if feature_types is not None:
                df = df.select([pl.col(feat) for feat in DataInspector.get_features(df, feature_types, turbine_ids)])
        else:  # long format
            if feature_types is not None:
                df = df.filter(pl.col('feature_name').is_in(feature_types))
            if turbine_ids != "all":
                df = df.filter(pl.col('turbine_id').is_in(turbine_ids))

        if mask is not None:
            df = df.filter(mask)

        if to_pandas:
            return df.collect(streaming=True).to_pandas()
        else:
            return df.collect(streaming=True)

    @staticmethod
    def unpivot_dataframe(df):
<<<<<<< HEAD
        data_format = DataInspector.detect_data_format(df)
        if data_format == 'wide':
            # Unpivot wide format to long format
            return pl.concat([
                df.select(pl.col("time"), cs.starts_with(feature_type))\
                .melt(id_vars=["time"], variable_name="feature", value_name=feature_type)\
                .with_columns(pl.col("feature").str.extract(r"_(\d+)$").alias("turbine_id"))\
                .drop("feature") for feature_type in ["wind_speed", "wind_direction", "turbine_status", "power_output", "nacelle_direction"]], how="align")\
                    .group_by("turbine_id", "time").agg(cs.numeric().drop_nulls().first()).sort("turbine_id", "time")
        else:
            # Data is already in long format
            return df

    @staticmethod
    def pivot_dataframe(df):
        data_format = DataInspector.detect_data_format(df)
        if data_format == 'long':
            # Pivot long format to wide format
            return df.pivot(index=["time"], columns="turbine_id", values=df.columns[2:]).collect(streaming=True).lazy()
        else:
            # Data is already in wide format
            return df
=======
        # Unpivot LazyFrame into Long Form with `turbine_id` Column
        return pl.concat([
            df.select(pl.col("time"), pl.col("continuity_group"), cs.starts_with(feature_type))\
            .unpivot(index=["time", "continuity_group"], value_name=feature_type)\
            .with_columns(pl.col("variable").str.slice(-5).alias("turbine_id"))\
            .drop("variable") for feature_type in ["wind_speed", "wind_direction", "turbine_status", "power_output", "nacelle_direction"]], how="align")\
                .group_by("turbine_id", "time").agg(cs.numeric().drop_nulls().first()).sort("turbine_id", "time")

    @staticmethod
    def pivot_dataframe(df):
        # make wide
        if "continuity_group" in df.collect_schema().names():
            return df.collect(streaming=True).pivot(on="turbine_id", index=["time", "continuity_group"]).lazy()
        else:
            return df.collect(streaming=True).pivot(on="turbine_id", index="time").lazy()
>>>>>>> cfc32bd8
    
    #INFO: @Juan 10/18/24 Adapted and incorporated plotting method for yaw and power time series from old defunct data_reader.py
    def plot_yaw_power_ts(self, df, turbine_ids, save_path=None, include_yaw=True, include_power=True, controller_dt=None):
        df = df.collect(streaming=True).to_pandas()
        colors = sns.color_palette(palette='Paired')

        turbine_wind_direction_cols = self.get_features(df, "wind_direction", turbine_ids)
        turbine_power_cols = self.get_features(df, "power_output", turbine_ids)
        yaw_angle_cols = self.get_features(df, "nacelle_direction", turbine_ids)

        for seed in sorted(np.unique(df["WindSeed"])):
            fig, ax = plt.subplots(int(include_yaw + include_power), 1, sharex=True, figsize=(15.12, 7.98))
            ax = np.atleast_1d(ax)

            seed_df = df.loc[df["WindSeed"] == seed].sort_values(by="time")
            
            if include_yaw:
                ax_idx = 0
                ax[ax_idx].plot(seed_df["time"], seed_df["FreestreamWindDir"], label="Freestream wind dir.", color="black")
                ax[ax_idx].plot(seed_df["time"], seed_df["FilteredFreestreamWindDir"], label="Filtered freestream wind dir.", color="black", linestyle="--")
                
            for t, (wind_dir_col, power_col, yaw_col, color) in enumerate(zip(turbine_wind_direction_cols, turbine_power_cols, yaw_angle_cols, cycle(colors))):
                if include_yaw:
                    ax_idx = 0
                    ax[ax_idx].plot(seed_df["time"], seed_df[yaw_col], color=color, label=f"T{t+1} yaw setpoint", linestyle=":")
                    
                    if controller_dt is not None:
                        [ax[ax_idx].axvline(x=_x, linestyle=(0, (1, 10)), linewidth=0.5) for _x in np.arange(0, seed_df["time"].iloc[-1], controller_dt)]

                if include_power:
                    next_ax_idx = (1 if include_yaw else 0)
                    if t == 0:
                        ax[next_ax_idx].fill_between(seed_df["time"], seed_df[power_col] / 1e3, color=color, label=f"T{t+1} power")
                    else:
                        ax[next_ax_idx].fill_between(seed_df["time"], seed_df[turbine_power_cols[:t+1]].sum(axis=1) / 1e3, 
                                        seed_df[turbine_power_cols[:t]].sum(axis=1)  / 1e3,
                            color=color, label=f"T{t+1} power")
            
            if include_power:
                next_ax_idx = (1 if include_yaw else 0)
                ax[next_ax_idx].plot(seed_df["time"], seed_df[turbine_power_cols].sum(axis=1) / 1e3, color="black", label="Farm power")
        
            if include_yaw:
                ax_idx = 0
                ax[ax_idx].set(title="Wind Direction / Yaw Angle [$^\\circ$]", xlim=(0, int((seed_df["time"].max() + seed_df["time"].diff().iloc[1]) // 1)), ylim=(245, 295))
                ax[ax_idx].legend(ncols=2, loc="lower right")
                if not include_power:
                    ax[ax_idx].set(xlabel="Time [s]", title="Turbine Powers [MW]")
            
            if include_power:
                next_ax_idx = (1 if include_yaw else 0)
                ax[next_ax_idx].set(xlabel="Time [s]", title="Turbine Powers [MW]", ylim=(0, None))
                ax[next_ax_idx].legend(ncols=2, loc="lower right")

            fig.suptitle(f"Yaw and Power Time Series for Seed {seed}")
            
            if save_path:
                fig.savefig(save_path.replace(".png", f"_seed{seed}.png"))
            else:
                plt.show()

        return fig, ax

    #INFO: @Juan 10/02/24 Added method to calculate wind direction
    @staticmethod
    def calculate_wind_direction(u: np.ndarray, v: np.ndarray) -> np.ndarray:
        return np.mod(180 + np.rad2deg(np.arctan2(u, v)), 360)
    
    #INFO: @Juan 10/02/24 Added method to calculate mutual information for chunks of data
    @staticmethod
    def calculate_mi_for_chunk(args: tuple) -> tuple:
        X, y, y_direction, chunk = args
        chunk_size = len(chunk)
        mi_scores_u = np.zeros(X.shape[2])
        mi_scores_v = np.zeros(X.shape[2])
        mi_scores_dir = np.zeros(X.shape[2])
        
        # Preallocate arrays for chunks
        X_chunk = np.empty((X.shape[0], chunk_size, X.shape[2]))
        y_u_chunk = np.empty((y.shape[0], chunk_size))
        y_v_chunk = np.empty((y.shape[0], chunk_size))
        y_dir_chunk = np.empty((y.shape[0], chunk_size))
        
        for idx, (i, j) in enumerate(chunk):
            X_chunk[:, idx, :] = X[:, i, :]
            y_u_chunk[:, idx] = y[:, j, 0]
            y_v_chunk[:, idx] = y[:, j, 1]
            y_dir_chunk[:, idx] = y_direction[:, j]
            
        # Flatten the chunks for mutual_info_regression
        X_chunk_flat = X_chunk.reshape(-1, X.shape[2])
        y_u_chunk_flat = y_u_chunk.flatten()
        y_v_chunk_flat = y_v_chunk.flatten()
        y_dir_chunk_flat = y_dir_chunk.flatten()
        
        # Calculate mutual information
        mi_scores_u += np.sum(mutual_info_regression(X_chunk_flat, y_u_chunk_flat).reshape(chunk_size, -1), axis=0)
        mi_scores_v += np.sum(mutual_info_regression(X_chunk_flat, y_v_chunk_flat).reshape(chunk_size, -1), axis=0)
        mi_scores_dir += np.sum(mutual_info_regression(X_chunk_flat, y_dir_chunk_flat).reshape(chunk_size, -1), axis=0)
        
        return mi_scores_u, mi_scores_v, mi_scores_dir

    #INFO: @Juan 10/02/24 Added method to calculate MI scores
    def calculate_and_display_mutual_info_scores(self, X: np.ndarray, y: np.ndarray, features: list[str], sequence_length: int, prediction_horizon: int) -> None:
        start_time = time.time()
        
        # Calculate wind direction for the entire prediction horizon
        y_direction = self.calculate_wind_direction(y[:, :, 0], y[:, :, 1])
        
        # Create chunks of work
        # BUG: @Juan Make sure that numpy array works with this, otherwise revert to list of tuples
        chunks = np.array([(i, j) for i in range(sequence_length) for j in range(prediction_horizon)])
        chunk_size = min(1000, len(chunks) // (MPI.COMM_WORLD.Get_size() * 2)) #NOTE: @Juan 10/02/24 Added MPI
        chunks = [chunks[i:i + chunk_size] for i in range(0, len(chunks), chunk_size)]
        
        # INFO: @Juan 10/02/24 Use MPI for parallel processing
        comm = MPI.COMM_WORLD
        
        # Use multiprocessing Pool with tqdm progress bar
        with MPICommExecutor(comm, root=0) as executor:
            if executor is not None:  # This is true for the root process
                args_list = [(X, y, y_direction, chunk) for chunk in chunks]
                results = list(tqdm(executor.map(self.calculate_mi_for_chunk, args_list), 
                                    total=len(chunks), desc="Calculating MI scores"))
                
                # Aggregate results
                mi_scores_u = np.sum([result[0] for result in results], axis=0)
                mi_scores_v = np.sum([result[1] for result in results], axis=0)
                mi_scores_dir = np.sum([result[2] for result in results], axis=0)
                
                total_steps = sequence_length * prediction_horizon
                mi_scores_u /= total_steps
                mi_scores_v /= total_steps
                mi_scores_dir /= total_steps
                
                mi_df = pl.LazyFrame({
                    'Feature': features,
                    'MI Score (u)': mi_scores_u,
                    'MI Score (v)': mi_scores_v,
                    'MI Score (direction)': mi_scores_dir,
                    'MI Score (avg)': (mi_scores_u + mi_scores_v + mi_scores_dir) / 3
                }).sort('MI Score (avg)', descending=True)
                
                logging.info(f"\nMutual Information calculation completed in {time.time() - start_time:.2f} seconds")
                logging.info("\nMutual Information Scores (sorted by average importance):")
                logging.info(mi_df)
                
                self._plot_mi_scores(mi_df)
            else:
                # Non-root processes will enter here and participate in the computation
                pass #NOTE: @Juan 10/02/24 Added separated static method to plot MI scores
    
    @staticmethod
    def _plot_mi_scores(mi_df: pl.LazyFrame) -> None:
        """Plot mutual information scores."""
        plt.figure(figsize=(12, 6))
        plt.bar(mi_df['Feature'], mi_df['MI Score (avg)'])
        plt.xticks(rotation=90)
        plt.title('Average Mutual Information Scores for Each Feature')
        plt.tight_layout()
        plt.savefig('./preprocessing/outputs/mi_scores_avg.png')
        plt.close()
        
        plt.figure(figsize=(12, 6))
        plt.bar(mi_df['Feature'], mi_df['MI Score (u)'], alpha=0.3, label='u component')
        plt.bar(mi_df['Feature'], mi_df['MI Score (v)'], alpha=0.3, label='v component')
        plt.bar(mi_df['Feature'], mi_df['MI Score (direction)'], alpha=0.3, label='direction')
        plt.xticks(rotation=90)
        plt.title('Mutual Information Scores for Each Feature (u, v, and direction)')
        plt.legend()
        plt.tight_layout()
        plt.savefig('./preprocessing/outputs/mi_scores_uvdir.png')
        plt.close()

    #INFO: @Juan 10/02/24 Added method to calculate and display mutual information scores for the target turbine
    #NOTE: Future work: Accept more than one turbine ID as input, Accept feature_names as input
    def calculate_mi_scores(self, target_turbine: str, X: np.ndarray, y: np.ndarray, features: int, sequence_length: int, prediction_horizon: int) -> None:
        self._validate_input_data(X=X, y=y, features=features, sequence_length=sequence_length, prediction_horizon=prediction_horizon)
        # Remove the target turbine data in Y from the feature set X
        # 1. Create bool mask to filter out (~) data of target turbine. This works for both u and v components
        feature_mask = ~np.char.startswith(features, f'TurbineWindMag_{target_turbine}_')
        
        # 2. Apply the mask to filter X and feature_names
        X_filtered = X[:, :, feature_mask]
        feature_names_filtered = np.array(features)[feature_mask]
        
        # 3. Calculate and display mutual information scores
        logging.info(f"Calculating Mutual Information scores for target turbine: {target_turbine}")
        self.calculate_and_display_mutual_info_scores(X_filtered, y, feature_names_filtered, sequence_length, prediction_horizon)
        <|MERGE_RESOLUTION|>--- conflicted
+++ resolved
@@ -158,18 +158,15 @@
 
     # DEBUG: @Juan 10/18/24 Added method to plot wind rose for both wide and long formats [CHECK]
     def plot_wind_rose(self, df, turbine_ids: list[str] | str) -> None:
-<<<<<<< HEAD
-        data_format = self.detect_data_format(df)
-        if data_format == 'wide':
-            if turbine_ids == "all":
-=======
-        """_summary_
+      """_summary_
 
         Args:
             wind_direction (float): _description_
             wind_speed (float): _description_
         """
-        if turbine_ids == "all":
+        data_format = self.detect_data_format(df)
+        if data_format == 'wide':
+          if turbine_ids == "all":
             plt.figure(figsize=(10, 10))
             ax = WindroseAxes.from_ax()
             ax.bar(df.select(cs.contains("wind_direction")).collect(streaming=True).to_numpy().flatten(), 
@@ -178,40 +175,24 @@
             ax.set_legend()
             plt.title('Wind Rose for all Turbines')
             plt.show()
-        else:
-            valid_turbines = self._get_valid_turbine_ids(df, turbine_ids=turbine_ids)
-        
-            if len(valid_turbines) == 0:
-                return
-
-            for turbine_id in valid_turbines:
-                turbine_data = df.select([pl.col(f"wind_speed_{turbine_id}"), pl.col(f"wind_direction_{turbine_id}")])\
-                    .filter(pl.all_horizontal(pl.col(f"wind_speed_{turbine_id}").is_not_null(), pl.col(f"wind_direction_{turbine_id}").is_not_null()))
->>>>>>> cfc32bd8
-                plt.figure(figsize=(10, 10))
-                ax = WindroseAxes.from_ax()
-                ax.bar(df.select(pl.col("wind_direction*")).collect(streaming=True).to_numpy()[:, 0], 
-                       df.select(pl.col("wind_speed*")).collect(streaming=True).to_numpy()[:, 0], 
-                       normed=True, opening=0.8, edgecolor='white')
-                ax.set_legend()
-                plt.title('Wind Rose for all Turbines')
-                plt.show()
-            else:
-                valid_turbines = self._get_valid_turbine_ids(df, turbine_ids=turbine_ids)
-            
-                if len(valid_turbines) == 0:
-                    return
-
-                for turbine_id in valid_turbines:
-                    turbine_data = df.select([pl.col(f"wind_speed_{turbine_id}"), pl.col(f"wind_direction_{turbine_id}")])\
-                        .filter(pl.all_horizontal(pl.col(f"wind_speed_{turbine_id}").is_not_null(), pl.col(f"wind_direction_{turbine_id}").is_not_null()))
-                    plt.figure(figsize=(10, 10))
-                    ax = WindroseAxes.from_ax()
-                    ax.bar(turbine_data.select(f"wind_direction_{turbine_id}").collect(streaming=True).to_numpy()[:, 0], 
-                           turbine_data.select(f"wind_speed_{turbine_id}").collect(streaming=True).to_numpy()[:, 0], normed=True, opening=0.8, edgecolor='white')
-                    ax.set_legend()
-                    plt.title(f'Wind Rose for Turbine {turbine_id}')
-                    plt.show()
+          else:
+              valid_turbines = self._get_valid_turbine_ids(df, turbine_ids=turbine_ids)
+
+              if len(valid_turbines) == 0:
+                  return
+
+              for turbine_id in valid_turbines:
+                  turbine_data = df.select([pl.col(f"wind_speed_{turbine_id}"), pl.col(f"wind_direction_{turbine_id}")])\
+                      .filter(pl.all_horizontal(pl.col(f"wind_speed_{turbine_id}").is_not_null(), pl.col(f"wind_direction_{turbine_id}").is_not_null()))
+
+                  plt.figure(figsize=(10, 10))
+                  ax = WindroseAxes.from_ax()
+                  ax.bar(df.select(pl.col("wind_direction*")).collect(streaming=True).to_numpy()[:, 0], 
+                         df.select(pl.col("wind_speed*")).collect(streaming=True).to_numpy()[:, 0], 
+                         normed=True, opening=0.8, edgecolor='white')
+                  ax.set_legend()
+                  plt.title(f'Wind Rose for Turbine {turbine_id}')
+                  plt.show()
         else:  # long format
             if turbine_ids == "all":
                 plt.figure(figsize=(10, 10))
@@ -530,16 +511,23 @@
 
     @staticmethod
     def unpivot_dataframe(df):
-<<<<<<< HEAD
         data_format = DataInspector.detect_data_format(df)
         if data_format == 'wide':
             # Unpivot wide format to long format
-            return pl.concat([
-                df.select(pl.col("time"), cs.starts_with(feature_type))\
-                .melt(id_vars=["time"], variable_name="feature", value_name=feature_type)\
-                .with_columns(pl.col("feature").str.extract(r"_(\d+)$").alias("turbine_id"))\
-                .drop("feature") for feature_type in ["wind_speed", "wind_direction", "turbine_status", "power_output", "nacelle_direction"]], how="align")\
-                    .group_by("turbine_id", "time").agg(cs.numeric().drop_nulls().first()).sort("turbine_id", "time")
+            if "continuity_group" in df.collect_schema().names():
+                return pl.concat([
+                  df.select(pl.col("time"), pl.col("continuity_group"), cs.starts_with(feature_type))\
+                  .unpivot(index=["time", "continuity_group"], value_name=feature_type)\
+                  .with_columns(pl.col("feature").str.extract(r"_(\d+)$").alias("turbine_id"))\
+                  .drop("feature") for feature_type in ["wind_speed", "wind_direction", "turbine_status", "power_output", "nacelle_direction"]], how="align")\
+                      .group_by("turbine_id", "time").agg(cs.numeric().drop_nulls().first()).sort("turbine_id", "time")
+            else:
+                return pl.concat([
+                    df.select(pl.col("time"), cs.starts_with(feature_type))\
+                    .melt(id_vars=["time"], variable_name="feature", value_name=feature_type)\
+                    .with_columns(pl.col("feature").str.extract(r"_(\d+)$").alias("turbine_id"))\
+                    .drop("feature") for feature_type in ["wind_speed", "wind_direction", "turbine_status", "power_output", "nacelle_direction"]], how="align")\
+                        .group_by("turbine_id", "time").agg(cs.numeric().drop_nulls().first()).sort("turbine_id", "time")
         else:
             # Data is already in long format
             return df
@@ -549,27 +537,13 @@
         data_format = DataInspector.detect_data_format(df)
         if data_format == 'long':
             # Pivot long format to wide format
-            return df.pivot(index=["time"], columns="turbine_id", values=df.columns[2:]).collect(streaming=True).lazy()
+            if "continuity_group" in df.collect_schema().names():
+              return df.collect(streaming=True).pivot(on="turbine_id", index=["time", "continuity_group"]).lazy()
+            else:
+              return df.collect(streaming=True).pivot(on="turbine_id", index="time").lazy()
         else:
             # Data is already in wide format
             return df
-=======
-        # Unpivot LazyFrame into Long Form with `turbine_id` Column
-        return pl.concat([
-            df.select(pl.col("time"), pl.col("continuity_group"), cs.starts_with(feature_type))\
-            .unpivot(index=["time", "continuity_group"], value_name=feature_type)\
-            .with_columns(pl.col("variable").str.slice(-5).alias("turbine_id"))\
-            .drop("variable") for feature_type in ["wind_speed", "wind_direction", "turbine_status", "power_output", "nacelle_direction"]], how="align")\
-                .group_by("turbine_id", "time").agg(cs.numeric().drop_nulls().first()).sort("turbine_id", "time")
-
-    @staticmethod
-    def pivot_dataframe(df):
-        # make wide
-        if "continuity_group" in df.collect_schema().names():
-            return df.collect(streaming=True).pivot(on="turbine_id", index=["time", "continuity_group"]).lazy()
-        else:
-            return df.collect(streaming=True).pivot(on="turbine_id", index="time").lazy()
->>>>>>> cfc32bd8
     
     #INFO: @Juan 10/18/24 Adapted and incorporated plotting method for yaw and power time series from old defunct data_reader.py
     def plot_yaw_power_ts(self, df, turbine_ids, save_path=None, include_yaw=True, include_power=True, controller_dt=None):
