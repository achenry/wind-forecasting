{
 "cells": [
  {
   "cell_type": "code",
   "execution_count": null,
   "metadata": {},
   "outputs": [],
   "source": [
    "# ! module load mambaforge\n",
    "# ! mamba create -n wind_forecasting_env python=3.12\n",
    "# ! mamba activate wind_forecasting_env\n",
    "# ! conda install -c conda-forge jupyterlab mpi4py impi_rt\n",
    "# ! pip install ./OpenOA # have to change pyproject.toml to allow for python 3.12.7\n",
    "# ! pip install floris polars windrose netCDF4 statsmodels h5pyd seaborn pyarrow memory_profiler\n",
    "\n",
    "#%load_ext memory_profiler\n",
    "from data_loader import DataLoader\n",
    "from data_filter import DataFilter\n",
    "from data_inspector import DataInspector\n",
    "from openoa.utils import qa, plot, filters, power_curve, imputing\n",
    "import polars.selectors as cs\n",
    "import polars as pl\n",
    "import numpy as np\n",
    "import matplotlib.pyplot as plt\n",
    "import seaborn as sns\n",
    "from sys import platform\n",
    "import os\n",
    "import re\n",
    "import pandas as pd\n",
    "import logging\n",
    "from datetime import timedelta\n",
    "\n",
    "logging.basicConfig(level=logging.INFO, format='%(asctime)s - %(levelname)s - %(message)s')\n",
    "\n",
    "# import datetime\n",
    "# t2 = datetime.datetime(2022, 3, 1, 12, 0, 55)"
   ]
  },
  {
   "cell_type": "markdown",
   "metadata": {},
   "source": [
    "## Print NetCDF Data Structure, Load Data, Transform Datetime Columns"
   ]
  },
  {
   "cell_type": "code",
   "execution_count": null,
   "metadata": {},
   "outputs": [],
   "source": [
    "PLOT = False\n",
    "RELOAD_DATA = False\n",
    "\n",
    "if platform == \"darwin\":\n",
    "    DATA_DIR = \"/Users/ahenry/Documents/toolboxes/wind_forecasting/examples/data\"\n",
    "    # PL_SAVE_PATH = \"/Users/ahenry/Documents/toolboxes/wind_forecasting/examples/data/kp.turbine.zo2.b0.raw.parquet\"\n",
    "    # FILE_SIGNATURE = \"kp.turbine.z02.b0.*.*.*.nc\"\n",
    "    PL_SAVE_PATH = \"/Users/ahenry/Documents/toolboxes/wind_forecasting/examples/data/kp.turbine.zo2.b0.raw.parquet\"\n",
    "    FILE_SIGNATURE = \"kp.turbine.z02.b0.202203*.*.*.nc\"\n",
    "    MULTIPROCESSOR = \"cf\"\n",
    "    TURBINE_INPUT_FILEPATH = \"/Users/ahenry/Documents/toolboxes/wind_forecasting/examples/inputs/ge_282_127.yaml\"\n",
    "    FARM_INPUT_FILEPATH = \"/Users/ahenry/Documents/toolboxes/wind_forecasting/examples/inputs/gch_KP_v4.yaml\"\n",
    "    FEATURES = [\"time\", \"turbine_id\", \"turbine_status\", \"wind_direction\", \"wind_speed\", \"power_output\", \"nacelle_direction\"]\n",
    "    WIDE_FORMAT = False\n",
    "    COLUMN_MAPPING = {\"time\": \"date\",\n",
    "                            \"turbine_id\": \"turbine_id\",\n",
    "                            \"turbine_status\": \"WTUR.TurSt\",\n",
    "                            \"wind_direction\": \"WMET.HorWdDir\",\n",
    "                            \"wind_speed\": \"WMET.HorWdSpd\",\n",
    "                            \"power_output\": \"WTUR.W\",\n",
    "                            \"nacelle_direction\": \"WNAC.Dir\"\n",
    "                            }\n",
    "elif platform == \"linux\":\n",
    "    DATA_DIR = \"/pl/active/paolab/awaken_data/kp.turbine.z02.b0/\"\n",
    "    PL_SAVE_PATH = \"/scratch/alpine/aohe7145/awaken_data/kp.turbine.zo2.b0.raw.parquet\"\n",
    "    FILE_SIGNATURE = \"kp.turbine.z02.b0.*.*.*.nc\"\n",
    "    MULTIPROCESSOR = \"mpi\"\n",
    "    TURBINE_INPUT_FILEPATH = \"/projects/aohe7145/toolboxes/wind-forecasting/examples/inputs/ge_282_127.yaml\"\n",
    "    FARM_INPUT_FILEPATH = \"/projects/aohe7145/toolboxes/wind-forecasting/examples/inputs/gch_KP_v4.yaml\"\n",
    "    FEATURES = [\"time\", \"turbine_id\", \"turbine_status\", \"wind_direction\", \"wind_speed\", \"power_output\", \"nacelle_direction\"]\n",
    "    WIDE_FORMAT = False\n",
    "    COLUMN_MAPPING = {\"time\": \"date\",\n",
    "                            \"turbine_id\": \"turbine_id\",\n",
    "                            \"turbine_status\": \"WTUR.TurSt\",\n",
    "                            \"wind_direction\": \"WMET.HorWdDir\",\n",
    "                            \"wind_speed\": \"WMET.HorWdSpd\",\n",
    "                            \"power_output\": \"WTUR.W\",\n",
    "                            \"nacelle_direction\": \"WNAC.Dir\"\n",
    "                            }\n",
    "\n",
    "DT = 5\n",
<<<<<<< HEAD
    "CHUNK_SIZE = 100000\n",
    "FEATURES = [\"time\", \"turbine_id\", \"turbine_status\", \"wind_direction\", \"wind_speed\", \"power_output\", \"nacelle_direction\"]\n",
    "WIDE_FORMAT = True\n",
    "DATA_FORMAT = \"netcdf\"\n",
    "FFILL_LIMIT = int(60 * 60 * 10 // DT)\n",
    "\n",
    "turbine_ids =  [\"wt028\", \"wt033\", \"wt073\"]\n",
    "COLUMN_MAPPING = None  # Define this if you're using CSV and need column mapping\n",
    "#\n",
    "data_loader = DataLoader(\n",
    "    data_dir=DATA_DIR,\n",
    "    file_signature=FILE_SIGNATURE,\n",
    "    save_path=PL_SAVE_PATH,\n",
    "    turbine_ids=turbine_ids,\n",
    "    multiprocessor=MULTIPROCESSOR,\n",
    "    chunk_size=CHUNK_SIZE,\n",
    "    desired_feature_types=FEATURES,\n",
    "    dt=DT,\n",
    "    ffill_limit=FFILL_LIMIT,\n",
    "    data_format=DATA_FORMAT,\n",
    "    column_mapping=COLUMN_MAPPING,\n",
    "    wide_format=WIDE_FORMAT\n",
    ")"
=======
    "if FILE_SIGNATURE.endswith(\".nc\"):\n",
    "    DATA_FORMAT = \"netcdf\"\n",
    "elif FILE_SIGNATURE.endswith(\".csv\"):\n",
    "    DATA_FORMAT = \"csv\"\n",
    "else:\n",
    "    raise ValueError(\"Invalid file signature. Please specify either '*.nc' or '*.csv'.\")\n",
    "# turbine_ids =  [\"wt028\", \"wt033\", \"wt073\"]\n",
    "                         \n",
    "data_loader = DataLoader(\n",
    "                data_dir=DATA_DIR,\n",
    "                file_signature=FILE_SIGNATURE,\n",
    "                save_path=PL_SAVE_PATH,\n",
    "                multiprocessor=MULTIPROCESSOR,\n",
    "                dt=DT,\n",
    "                desired_feature_types=FEATURES,\n",
    "                data_format=DATA_FORMAT,\n",
    "                column_mapping=COLUMN_MAPPING,\n",
    "                wide_format=WIDE_FORMAT,\n",
    "                ffill_limit=int(60 * 60 * 10 // DT))"
>>>>>>> cfc32bd8
   ]
  },
  {
   "cell_type": "code",
   "execution_count": null,
   "metadata": {},
   "outputs": [],
   "source": [
    "data_loader.print_netcdf_structure(data_loader.file_paths[0])"
   ]
  },
  {
   "cell_type": "code",
   "execution_count": null,
   "metadata": {},
   "outputs": [],
   "source": [
    "if not RELOAD_DATA and os.path.exists(data_loader.save_path):\n",
    "     # Note that the order of the columns in the provided schema must match the order of the columns in the CSV being read.\n",
    "    schema = pl.Schema(dict(sorted(({**{\"time\": pl.Datetime(time_unit=\"ms\")},\n",
    "                **{\n",
    "                    f\"{feat}_{tid}\": pl.Float64\n",
    "                    for feat in FEATURES \n",
    "                    for tid in [f\"wt{d+1:03d}\" for d in range(88)]}\n",
    "                }).items())))\n",
    "    logging.info(\"🔄 Loading existing Parquet file\")\n",
    "    df_query = pl.scan_parquet(source=data_loader.save_path)\n",
    "    logging.info(\"✅ Loaded existing Parquet file successfully\")\n",
    "    data_loader.available_features = sorted(df_query.collect_schema().names())\n",
    "    data_loader.turbine_ids = sorted(set(col.split(\"_\")[-1] for col in data_loader.available_features if \"wt\" in col))\n",
    "else:\n",
<<<<<<< HEAD
    "    df_query = data_loader.read_multi_files()"
=======
    "    logging.info(\"🔄 Processing new data files\")\n",
    "    df_query = data_loader.read_multi_files()\n",
    "        \n",
    "    if df_query is not None:\n",
    "        # Perform any additional operations on df_query if needed\n",
    "        logging.info(\"✅ Data processing completed successfully\")\n",
    "    else:\n",
    "        logging.warning(\"⚠️  No data was processed\")"
>>>>>>> cfc32bd8
   ]
  },
  {
   "cell_type": "markdown",
   "metadata": {},
   "source": [
    "## Plot Wind Farm, Data Distributions"
   ]
  },
  {
   "cell_type": "code",
   "execution_count": null,
   "metadata": {},
   "outputs": [],
   "source": [
    "data_inspector = DataInspector(\n",
    "    turbine_input_filepath=TURBINE_INPUT_FILEPATH,\n",
    "    farm_input_filepath=FARM_INPUT_FILEPATH,\n",
    "    data_format='auto'  # This will automatically detect the data format (wide or long)\n",
    ")"
   ]
  },
  {
   "cell_type": "code",
   "execution_count": null,
   "metadata": {},
   "outputs": [],
   "source": [
    "if PLOT:\n",
    "    data_inspector.plot_wind_farm()"
   ]
  },
  {
   "cell_type": "code",
   "execution_count": null,
   "metadata": {},
   "outputs": [],
   "source": [
    "if PLOT:\n",
    "    data_inspector.plot_wind_speed_power(df_query, turbine_ids=[\"wt073\"])"
   ]
  },
  {
   "cell_type": "code",
   "execution_count": null,
   "metadata": {},
   "outputs": [],
   "source": [
    "if PLOT:\n",
    "    data_inspector.plot_wind_speed_weibull(df_query, turbine_ids=\"all\")"
   ]
  },
  {
   "cell_type": "code",
   "execution_count": null,
   "metadata": {},
   "outputs": [],
   "source": [
    "if PLOT:\n",
    "    data_inspector.plot_wind_rose(df_query, turbine_ids=\"all\")"
   ]
  },
  {
   "cell_type": "code",
   "execution_count": null,
   "metadata": {},
   "outputs": [],
   "source": [
    "if PLOT:\n",
    "    data_inspector.plot_correlation(df_query, \n",
    "    DataInspector.get_features(df_query, feature_types=[\"wind_speed\", \"wind_direction\", \"nacelle_direction\"], turbine_ids=[\"wt073\"]))"
   ]
  },
  {
   "cell_type": "code",
   "execution_count": null,
   "metadata": {},
   "outputs": [],
   "source": [
    "if PLOT:\n",
    "    data_inspector.plot_boxplot_wind_speed_direction(df_query, turbine_ids=[\"wt073\"])"
   ]
  },
  {
   "cell_type": "code",
   "execution_count": null,
   "metadata": {},
   "outputs": [],
   "source": [
    "if PLOT:\n",
    "    data_inspector.plot_time_series(df_query, turbine_ids=[\"wt073\"])"
   ]
  },
  {
   "cell_type": "code",
   "execution_count": null,
   "metadata": {},
   "outputs": [],
   "source": [
    "# from datetime import timedelta\n",
    "# idx = np.where(df_query.select(pl.col(\"time\")).collect(streaming=True).to_series().diff().to_numpy() != np.timedelta64(5, 's'))[0]\n",
    "# idx\n",
    "\n",
    "# df_query.select(pl.col(\"time\")).filter(pl.col(\"time\").diff() != np.timedelta64(5, 's')).collect(streaming=True)\n",
    "# df_query.select(\"time\", \"wind_direction_wt073\").filter(pl.col(\"wind_direction_wt073\").is_null()).collect(streaming=True)\n",
    "# df_query.select(\"time\", \"power_output_wt073\").filter(pl.col(\"power_output_wt073\").is_null()).collect(streaming=True)\n",
    "# from datetime import datetime\n",
    "# df_query.select(\"time\", \"wind_direction_wt073\").filter((pl.col(\"time\") >= datetime.strptime(\"2022-03-09 00:00:00\", '%Y-%m-%d %H:%M:%S')) \n",
    "#                                                     & (pl.col(\"time\") <= datetime.strptime(\"2022-03-17 00:00:00\", '%Y-%m-%d %H:%M:%S'))).collect(streaming=True)"
   ]
  },
  {
   "cell_type": "markdown",
   "metadata": {},
   "source": [
    "## OpenOA Data Preparation & Inspection"
   ]
  },
  {
   "cell_type": "code",
   "execution_count": null,
   "metadata": {},
   "outputs": [],
   "source": [
    "ws_cols = DataInspector.get_features(df_query, \"wind_speed\")\n",
    "wd_cols = DataInspector.get_features(df_query, \"wind_direction\")\n",
    "pwr_cols = DataInspector.get_features(df_query, \"power_output\")"
   ]
  },
  {
   "cell_type": "code",
   "execution_count": null,
   "metadata": {},
   "outputs": [],
   "source": [
    "print(f\"Features of interest = {data_loader.desired_feature_types}\")\n",
    "print(f\"Available features = {data_loader.available_features}\")\n",
    "# qa.describe(DataInspector.collect_data(df=df_query))"
   ]
  },
  {
   "cell_type": "code",
   "execution_count": null,
   "metadata": {},
   "outputs": [],
   "source": [
    "if PLOT:\n",
    "    plot.column_histograms(DataInspector.collect_data(df=df_query, \n",
    "    feature_types=DataInspector.get_features(df_query, [\"wind_speed\", \"wind_direction\", \"power_output\", \"nacelle_direction\"])))"
   ]
  },
  {
   "cell_type": "code",
   "execution_count": null,
   "metadata": {},
   "outputs": [],
   "source": [
<<<<<<< HEAD
    "data_filter = DataFilter(\n",
    "    turbine_availability_col=None,\n",
    "    turbine_status_col=\"turbine_status\",\n",
    "    data_format=DATA_FORMAT\n",
    ")"
=======
    "data_filter = DataFilter(turbine_availability_col=None, turbine_status_col=\"turbine_status\", multiprocessor=MULTIPROCESSOR)"
>>>>>>> cfc32bd8
   ]
  },
  {
   "cell_type": "code",
   "execution_count": null,
   "metadata": {},
   "outputs": [],
   "source": [
    "# df_query.filter(pl.col(\"time\") <= t2).collect()"
   ]
  },
  {
   "cell_type": "markdown",
   "metadata": {},
   "source": [
    "### Nullify Inoperational Turbine Rows"
   ]
  },
  {
   "cell_type": "code",
   "execution_count": null,
   "metadata": {},
   "outputs": [],
   "source": [
    "# check if wind speed/dir measurements from inoperational turbines differ from fully operational \n",
    "# df_query = data_filter.filter_inoperational(df_query, status_codes=[1], include_nan=False)\n",
    "status_codes = [1]\n",
    "mask = lambda tid: pl.col(f\"turbine_status_{tid}\").is_in(status_codes) | pl.col(f\"turbine_status_{tid}\").is_null()\n",
    "features = ws_cols\n",
    "DataInspector.print_pc_unfiltered_vals(df_query, features, mask)\n",
    "\n",
    "if PLOT:\n",
    "    data_inspector.plot_filtered_vs_unfiltered(df_query, mask, ws_cols + wd_cols, [\"wind_speed\", \"wind_direction\"], [\"Wind Speed [m/s]\", \"Wind Direction [deg]\"])\n"
   ]
  },
  {
   "cell_type": "code",
   "execution_count": null,
   "metadata": {},
   "outputs": [],
   "source": [
    "# df_query.select(f\"power_output_wt073\").collect(streaming=True).to_pandas().isna().sum() \n",
    "# df_query.head().collect()\n",
    "df_query.filter(pl.col(\"time\") <= t2).collect()"
   ]
  },
  {
   "cell_type": "code",
   "execution_count": null,
   "metadata": {},
   "outputs": [],
   "source": [
    "# loop through each turbine's wind speed and wind direction columns, and compare the distribution of data with and without the inoperational turbines\n",
    "# fill out_of_range measurements with Null st they are marked for interpolation via impute or linear/forward fill interpolation later\n",
    "threshold = 0.01\n",
    "df_query = data_filter.conditional_filter(df_query, threshold, mask, ws_cols + wd_cols)"
   ]
  },
  {
   "cell_type": "code",
   "execution_count": null,
   "metadata": {},
   "outputs": [],
   "source": [
    "df_query.head().collect()\n",
    "# df_query.filter(pl.col(\"time\") <= t2).collect()"
   ]
  },
  {
   "cell_type": "markdown",
   "metadata": {},
   "source": [
    "### Wind Speed Range Filter"
   ]
  },
  {
   "cell_type": "code",
   "execution_count": null,
   "metadata": {},
   "outputs": [],
   "source": [
    "\n",
    "# check for wind speed values that are outside of the acceptable range\n",
    "if RELOAD_DATA or not os.path.exists(os.path.join(DATA_DIR, \"out_of_range.npy\")):\n",
    "    ws = DataInspector.collect_data(df=df_query, feature_types=\"wind_speed\")\n",
    "    out_of_range = (filters.range_flag(ws, lower=0, upper=70) & ~ws.isna()).values # range flag includes formerly null values as nan\n",
    "    del ws\n",
    "    np.save(os.path.join(DATA_DIR, \"out_of_range.npy\"), out_of_range)\n",
    "else:\n",
    "  out_of_range = np.load(os.path.join(DATA_DIR, \"out_of_range.npy\"))\n",
    "# qa.describe(DataInspector.collect_data(df=df_query, feature_types=\"wind_speed\", mask=np.any(out_of_range, axis=1)))\n",
    "\n",
    "# check if wind speed/dir measurements from inoperational turbines differ from fully operational \n",
    "mask = lambda tid: ~out_of_range[:, data_loader.turbine_ids.index(tid)]\n",
    "features = ws_cols\n",
    "DataInspector.print_pc_unfiltered_vals(df_query, features, mask)\n",
    "\n",
    "if PLOT:\n",
    "    data_inspector.plot_filtered_vs_unfiltered(df_query, mask, ws_cols, [\"wind_speed\"], [\"Wind Speed [m/s]\"])\n",
    "\n"
   ]
  },
  {
   "cell_type": "code",
   "execution_count": null,
   "metadata": {},
   "outputs": [],
   "source": [
    "out_of_range\n",
    "# df_query.select(f\"power_output_wt073\").collect(streaming=True).to_pandas().isna().sum() "
   ]
  },
  {
   "cell_type": "code",
   "execution_count": null,
   "metadata": {},
   "outputs": [],
   "source": [
    "# loop through each turbine's wind speed and wind direction columns, and compare the distribution of data with and without the inoperational turbines\n",
    "# fill out_of_range measurements with Null st they are marked for interpolation via impute or linear/forward fill interpolation later\n",
    "threshold = 0.01\n",
    "df_query = data_filter.conditional_filter(df_query, threshold, mask, ws_cols)"
   ]
  },
  {
   "cell_type": "code",
   "execution_count": null,
   "metadata": {},
   "outputs": [],
   "source": [
    "del out_of_range \n",
    "df_query.head().collect()"
   ]
  },
  {
   "cell_type": "markdown",
   "metadata": {},
   "source": [
    "### Power Curve Window Range Filter"
   ]
  },
  {
   "cell_type": "code",
   "execution_count": null,
   "metadata": {},
   "outputs": [],
   "source": [
    "# apply a window range filter to remove data with power values outside of the window from 20 to 3000 kW for wind speeds between 5 and 40 m/s.\n",
    "# identifies when turbine is shut down, filtering for normal turbine operation\n",
    "if RELOAD_DATA or not os.path.exists(os.path.join(DATA_DIR, \"out_of_window.npy\")):\n",
    "  out_of_window = np.stack([(filters.window_range_flag(window_col=DataInspector.collect_data(df=df_query, \n",
    "                                                                                    feature_types=[\"wind_speed\"], \n",
    "                                                                                    turbine_ids=[tid])[f\"wind_speed_{tid}\"],\n",
    "                                                    window_start=5., window_end=40., \n",
    "                                                    value_col=DataInspector.collect_data(df=df_query, \n",
    "                                                                                    feature_types=[\"power_output\"], \n",
    "                                                                                    turbine_ids=[tid])[f\"power_output_{tid}\"],\n",
    "                                                    value_min=20., value_max=3000.)\n",
    "                        & df_query.select(no_nulls=pl.all_horizontal(pl.col(f\"wind_speed_{tid}\").is_not_null(), pl.col(f\"power_output_{tid}\").is_not_null()))\\\n",
    "                                  .collect(streaming=True).to_pandas()[\"no_nulls\"]\n",
    "                                #   & ~DataInspector.collect_data(df=df_query, feature_types=\"wind_speed\", turbine_ids=tid).isna()\n",
    "                                #   & ~DataInspector.collect_data(df=df_query, feature_types=\"power_output\", turbine_ids=tid).isna()\n",
    "                                  ).values for tid in data_loader.turbine_ids], axis=1)\n",
    "\n",
    "  np.save(os.path.join(DATA_DIR, \"out_of_window.npy\"), out_of_window)\n",
    "else:\n",
    "  out_of_window = np.load(os.path.join(DATA_DIR, \"out_of_window.npy\"))\n",
    "\n",
    "# check if wind speed/dir measurements from inoperational turbines differ from fully operational \n",
    "mask = lambda tid: ~out_of_window[:, data_loader.turbine_ids.index(tid)]\n",
    "features = ws_cols \n",
    "DataInspector.print_pc_unfiltered_vals(df_query, features, mask)\n",
    "\n",
    "if PLOT:\n",
    "    data_inspector.plot_filtered_vs_unfiltered(df_query, mask, features, features, [\"Wind Speed [m/s]\"])\n",
    "\n"
   ]
  },
  {
   "cell_type": "code",
   "execution_count": null,
   "metadata": {},
   "outputs": [],
   "source": [
    "# df_query.select(f\"power_output_wt033\").collect(streaming=True).to_pandas().isna().sum() \n",
    "# DataInspector.collect_data(df_query, feature_types=[\"time\", \"wind_speed\", \"power_output\"], turbine_ids=[\"wt073\"], mask=out_of_window[:, 2])\n",
    "out_of_window"
   ]
  },
  {
   "cell_type": "code",
   "execution_count": null,
   "metadata": {},
   "outputs": [],
   "source": [
    "if PLOT:\n",
    "    # plot values that are outside of power-wind speed range\n",
    "    plot.plot_power_curve(\n",
    "        DataInspector.collect_data(df=df_query, feature_types=\"wind_speed\").to_numpy().flatten(),\n",
    "        DataInspector.collect_data(df=df_query, feature_types=\"power_output\").to_numpy().flatten(),\n",
    "        flag=out_of_window.flatten(),\n",
    "        flag_labels=(\"Outside Acceptable Window\", \"Acceptable Power Curve Points\"),\n",
    "        xlim=(-1, 15),\n",
    "        ylim=(-100, 3000),\n",
    "        legend=True,\n",
    "        scatter_kwargs=dict(alpha=0.4, s=10)\n",
    "    )"
   ]
  },
  {
   "cell_type": "code",
   "execution_count": null,
   "metadata": {},
   "outputs": [],
   "source": [
    "# fill cells corresponding to values that are outside of power-wind speed window range with Null st they are marked for interpolation via impute or linear/forward fill interpolation later\n",
    "# loop through each turbine's wind speed and wind direction columns, and compare the distribution of data with and without the inoperational turbines\n",
    "threshold = 0.01\n",
    "df_query = data_filter.conditional_filter(df_query, threshold, mask, features)"
   ]
  },
  {
   "cell_type": "code",
   "execution_count": null,
   "metadata": {},
   "outputs": [],
   "source": [
    "del out_of_window\n",
    "df_query.head().collect()"
   ]
  },
  {
   "cell_type": "code",
   "execution_count": null,
   "metadata": {},
   "outputs": [],
   "source": [
    "del out_of_window\n",
    "df_query.head().collect()"
   ]
  },
  {
   "cell_type": "markdown",
   "metadata": {},
   "source": [
    "### Power Curve Bin Filter"
   ]
  },
  {
   "cell_type": "code",
   "execution_count": null,
   "metadata": {},
   "outputs": [],
   "source": [
    "# apply a bin filter to remove data with power values outside of an envelope around median power curve at each wind speed\n",
    "if RELOAD_DATA or not os.path.exists(os.path.join(DATA_DIR, \"bin_outliers.npy\")):\n",
    "  bin_outliers = np.stack([(filters.bin_filter(\n",
    "                                    bin_col=f\"power_output_{tid}\", \n",
    "                                    value_col=f\"wind_speed_{tid}\", \n",
    "                                    bin_width=50, threshold=3,\n",
    "                                    center_type=\"median\", \n",
    "                                    bin_min=20., bin_max=0.90*(df_query.select(f\"power_output_{tid}\").max().collect().item() or 3000.),\n",
    "                                    threshold_type=\"scalar\", direction=\"below\",\n",
    "                                    data=DataInspector.collect_data(df=df_query, \n",
    "                                                                    feature_types=[\"wind_speed\", \"power_output\"], \n",
    "                                                                    turbine_ids=[tid])\n",
    "                                    )\n",
    "                                  & df_query.select(no_nulls=pl.all_horizontal(pl.col(f\"wind_speed_{tid}\").is_not_null(), pl.col(f\"power_output_{tid}\").is_not_null()))\\\n",
    "                                    .collect().to_pandas()[\"no_nulls\"]\n",
    "                                    ).values for tid in data_loader.turbine_ids], axis=1)\n",
    "  np.save(os.path.join(DATA_DIR, \"bin_outliers.npy\"), bin_outliers)\n",
    "else:\n",
    "  bin_outliers = np.load(os.path.join(DATA_DIR, \"bin_outliers.npy\"))\n",
    "\n",
    "# check if wind speed/dir measurements from inoperational turbines differ from fully operational \n",
    "mask = lambda tid: ~bin_outliers[:, data_loader.turbine_ids.index(tid)]\n",
    "# TODO save filters to npy files and only reload if necessary\n",
    "features = ws_cols\n",
    "DataInspector.print_pc_unfiltered_vals(df_query, features, mask)\n",
    "\n",
    "if PLOT:\n",
    "    data_inspector.plot_filtered_vs_unfiltered(df_query, mask, features, features, [\"Wind Speed [m/s]\"])"
   ]
  },
  {
   "cell_type": "code",
   "execution_count": null,
   "metadata": {},
   "outputs": [],
   "source": [
    "bin_outliers"
   ]
  },
  {
   "cell_type": "code",
   "execution_count": null,
   "metadata": {},
   "outputs": [],
   "source": [
    "if PLOT:\n",
    "    # plot values outside the power-wind speed bin filter\n",
    "    plot.plot_power_curve(\n",
    "        DataInspector.collect_data(df=df_query, feature_types=\"wind_speed\").to_numpy().flatten(),\n",
    "        DataInspector.collect_data(df=df_query, feature_types=\"power_output\").to_numpy().flatten(),\n",
    "        flag=bin_outliers.flatten(),\n",
    "        flag_labels=(\"Anomylous Data\", \"Normal Wind Speed Sensor Operation\"),\n",
    "        xlim=(-1, 15),\n",
    "        ylim=(-100, 3000),\n",
    "        legend=True,\n",
    "        scatter_kwargs=dict(alpha=0.4, s=10)\n",
    "    )"
   ]
  },
  {
   "cell_type": "code",
   "execution_count": null,
   "metadata": {},
   "outputs": [],
   "source": [
    "# fill cells corresponding to values that are outside of power-wind speed bins with Null st they are marked for interpolation via impute or linear/forward fill interpolation later\n",
    "# loop through each turbine's wind speed and wind direction columns, and compare the distribution of data with and without the inoperational turbines\n",
    "threshold = 0.01\n",
    "df_query = data_filter.conditional_filter(df_query, threshold, mask, features)"
   ]
  },
  {
   "cell_type": "code",
   "execution_count": null,
   "metadata": {},
   "outputs": [],
   "source": [
    "del bin_outliers\n",
    "df_query.head().collect()"
   ]
  },
  {
   "cell_type": "markdown",
   "metadata": {},
   "source": [
    "### Power Curve Fitting"
   ]
  },
  {
   "cell_type": "code",
   "execution_count": null,
   "metadata": {},
   "outputs": [],
   "source": [
    "if PLOT:\n",
    "    # Fit the power curves\n",
    "    iec_curve = power_curve.IEC(\n",
    "        windspeed_col=\"wind_speed\", power_col=\"power_output\",\n",
    "        data=DataInspector.unpivot_dataframe(df_query).select(\"wind_speed\", \"power_output\").filter(pl.all_horizontal(pl.all().is_not_null())).collect(streaming=True).to_pandas(),\n",
    "        )\n",
    "\n",
    "    l5p_curve = power_curve.logistic_5_parametric(\n",
    "        windspeed_col=\"wind_speed\", power_col=\"power_output\",\n",
    "        data=DataInspector.unpivot_dataframe(df_query).select(\"wind_speed\", \"power_output\").filter(pl.all_horizontal(pl.all().is_not_null())).collect(streaming=True).to_pandas(),\n",
    "        )\n",
    "\n",
    "    spline_curve = power_curve.gam(\n",
    "        windspeed_col=\"wind_speed\", power_col=\"power_output\",\n",
    "        data=DataInspector.unpivot_dataframe(df_query).select(\"wind_speed\", \"power_output\").filter(pl.all_horizontal(pl.all().is_not_null())).collect(streaming=True).to_pandas(), \n",
    "        n_splines=20)"
   ]
  },
  {
   "cell_type": "code",
   "execution_count": null,
   "metadata": {},
   "outputs": [],
   "source": [
    "if PLOT:\n",
    "    fig, ax = plot.plot_power_curve(\n",
    "        DataInspector.collect_data(df=df_query, feature_types=\"wind_speed\").to_numpy().flatten(),\n",
    "        DataInspector.collect_data(df=df_query, feature_types=\"power_output\").to_numpy().flatten(),\n",
    "        flag=np.zeros(DataInspector.collect_data(df=df_query, feature_types=\"wind_speed\").shape[0], dtype=bool),\n",
    "        flag_labels=(\"\", \"Filtered Power Curve\"),\n",
    "        xlim=(-1, 15),  # optional input for refining plots\n",
    "        ylim=(-100, 3000),  # optional input for refining plots\n",
    "        legend=False,  # optional flag for adding a legend\n",
    "        scatter_kwargs=dict(alpha=0.4, s=10),  # optional input for refining plots\n",
    "        return_fig=True,\n",
    "    )\n",
    "\n",
    "    x = np.linspace(0, 20, 100)\n",
    "    ax.plot(x, iec_curve(x), color=\"red\", label = \"IEC\", linewidth = 3)\n",
    "    ax.plot(x, spline_curve(x), color=\"C1\", label = \"Spline\", linewidth = 3)\n",
    "    ax.plot(x, l5p_curve(x), color=\"C2\", label = \"L5P\", linewidth = 3)\n",
    "\n",
    "    ax.legend()\n",
    "\n",
    "    fig.tight_layout()\n",
    "    plt.show()"
   ]
  },
  {
   "cell_type": "markdown",
   "metadata": {},
   "source": [
    "### Unresponsive Sensor Filter"
   ]
  },
  {
   "cell_type": "code",
   "execution_count": null,
   "metadata": {},
   "outputs": [],
   "source": [
    "# find stuck sensor measurements for each turbine and set them to null\n",
    "# TODO question does unresponsive flag include nan values\n",
    "# frozen_thresholds = [(data_loader.ffill_limit * i) + 1 for i in range(1, 19)]\n",
    "# print(frozen_thresholds)\n",
    "# ws_pcs = []\n",
    "# wd_pcs = []\n",
    "# pwr_pcs = []\n",
    "# for thr in frozen_thresholds:\n",
    "#     ws_frozen_sensor = filters.unresponsive_flag(data=DataInspector.collect_data(df=df_query, feature_types=\"wind_speed\"), threshold=thr).values\n",
    "#     wd_frozen_sensor = filters.unresponsive_flag(data=DataInspector.collect_data(df=df_query, feature_types=\"wind_direction\"), threshold=thr).values\n",
    "#     pwr_frozen_sensor = filters.unresponsive_flag(data=DataInspector.collect_data(df=df_query, feature_types=\"power_output\"), threshold=thr).values\n",
    "\n",
    "#     # check if wind speed/dir measurements from inoperational turbines differ from fully operational\n",
    "#     print(f\"For a threshold of {thr} for the frozen sensor filters:\")\n",
    "#     ws_pcs.append(DataInspector.print_pc_unfiltered_vals(df_query, ws_cols, lambda tid: ws_frozen_sensor[:, data_loader.turbine_ids.index(tid)]))\n",
    "#     wd_pcs.append(DataInspector.print_pc_unfiltered_vals(df_query, wd_cols, lambda tid: wd_frozen_sensor[:, data_loader.turbine_ids.index(tid)]))\n",
    "#     pwr_pcs.append(DataInspector.print_pc_unfiltered_vals(df_query, pwr_cols, lambda tid: pwr_frozen_sensor[:, data_loader.turbine_ids.index(tid)]))\n",
    "\n",
    "# fig, ax = plt.subplots(3, 1, sharex=True)\n",
    "# for t_idx in range(len(data_loader.turbine_ids)):\n",
    "#     ax[0].scatter(x=frozen_thresholds, y=[x[1][t_idx] for x in ws_pcs], label=data_loader.turbine_ids[t_idx])\n",
    "#     ax[1].scatter(x=frozen_thresholds, y=[x[1][t_idx] for x in wd_pcs], label=data_loader.turbine_ids[t_idx])\n",
    "#     ax[2].scatter(x=frozen_thresholds, y=[x[1][t_idx] for x in pwr_pcs],label=data_loader.turbine_ids[t_idx])\n",
    "\n",
    "# h, l = ax[0].get_legend_handles_labels()\n",
    "# ax[0].legend(h[:len(data_loader.turbine_ids)], l[:len(data_loader.turbine_ids)])\n",
    "# ax[0].set_title(\"Percentage of Unfrozen Wind Speed Measurements\")\n",
    "# ax[1].set_title(\"Percentage of Unfrozen Wind Direction Measurements\")\n",
    "# ax[2].set_title(\"Percentage of Unfrozen Power Output Measurements\")\n",
    "# qa.describe(pl.concat([DataInspector.collect_data(df=df_query, feature_types=feature_type, mask=mask, to_pandas=False)\n",
    "#                         for mask, feature_type in zip([ws_frozen_sensor, wd_frozen_sensor, pwr_frozen_sensor], [\"wind_speed\", \"wind_direction\", \"power_output\"])], \n",
    "#                             how=\"horizontal\")\\\n",
    "#                                .to_pandas())\n",
    "\n",
    "# TODO ASK ERIC if necessary\n",
    "if False:\n",
    "    thr = data_loader.ffill_limit + 1\n",
    "    # frozen_sensor = (filters.unresponsive_flag(data=df_query.select(features).collect(streaming=True).to_pandas(), threshold=thr)\n",
    "                                    # & df_query.select([pl.col(feat).is_not_null().alias(feat) for feat in features])\\\n",
    "                                    #   .collect(streaming=True).to_pandas()\n",
    "                                    #   ).values\n",
    "    features = ws_cols + wd_cols\n",
    "    # frozen_sensor = np.stack([(filters.unresponsive_flag(data=df_query.select(feat).collect(streaming=True).to_pandas(), threshold=thr)\n",
    "    #                                 & df_query.select(pl.col(feat).is_not_null().alias(feat))\\\n",
    "    #                                 .collect(streaming=True).to_pandas()\n",
    "    #                                 ).values for feat in features], axis=1)\n",
    "    # find values of wind speed/direction, where there are duplicate values with nulls inbetween\n",
    "    mask = lambda tid: ~frozen_sensor[:, data_loader.turbine_ids.index(tid)]\n",
    "\n",
    "# df_query.select([pl.col(feat).is_not_null().name.suffix(\"_not_null\") for feat in ws_cols])\\\n",
    "#                                   .collect(streaming=True).to_pandas()\n",
    "# \n",
    "# ws_frozen_sensor = (filters.unresponsive_flag(data=DataInspector.collect_data(df=df_query, feature_types=\"wind_speed\"), threshold=thr)\n",
    "#                                 & df_query.select([pl.col(feat).is_not_null().name.suffix(\"_not_null\") for feat in ws_cols])\\\n",
    "#                                   .collect(streaming=True).to_pandas()\n",
    "#                                   ).values\n",
    "# ws_frozen_sensor\n",
    "# wd_frozen_sensor = np.stack([(filters.unresponsive_flag(data=DataInspector.collect_data(df=df_query, feature_types=\"wind_direction\"), threshold=thr)\n",
    "#                                 & df_query.select(no_nulls=pl.col(f\"wind_speed_{tid}\").is_not_null())\\\n",
    "#                                   .collect(streaming=True).to_pandas()[\"no_nulls\"]\n",
    "#                                   ).values for tid in data_loader.turbine_ids], axis=1)\n",
    "# pwr_frozen_sensor = np.stack([(filters.unresponsive_flag(data=DataInspector.collect_data(df=df_query, feature_types=\"power_output\"), threshold=thr)\n",
    "#                                 & df_query.select(no_nulls=pl.col(f\"wind_speed_{tid}\").is_not_null())\\\n",
    "#                                   .collect(streaming=True).to_pandas()[\"no_nulls\"]\n",
    "#                                   ).values for tid in data_loader.turbine_ids], axis=1)\n",
    "\n",
    "# wd_frozen_sensor = filters.unresponsive_flag(data=DataInspector.collect_data(df=df_query, feature_types=\"wind_direction\"), threshold=thr).values\n",
    "# pwr_frozen_sensor = filters.unresponsive_flag(data=DataInspector.collect_data(df=df_query, feature_types=\"power_output\"), threshold=thr).values\n",
    "\n",
    "# ws_mask = lambda tid: ~ws_frozen_sensor[:, data_loader.turbine_ids.index(tid)]\n",
    "# wd_mask = lambda tid: ~wd_frozen_sensor[:, data_loader.turbine_ids.index(tid)]\n",
    "# pwr_mask = lambda tid: ~pwr_frozen_sensor[:, data_loader.turbine_ids.index(tid)]\n"
   ]
  },
  {
   "cell_type": "code",
   "execution_count": null,
   "metadata": {},
   "outputs": [],
   "source": [
    "if False:\n",
    "    frozen_sensor"
   ]
  },
  {
   "cell_type": "code",
   "execution_count": null,
   "metadata": {},
   "outputs": [],
   "source": [
    "if PLOT and False:\n",
    "    plot.plot_power_curve(\n",
    "        DataInspector.collect_data(df=df_query, feature_types=\"wind_speed\"),\n",
    "        DataInspector.collect_data(df=df_query, feature_types=\"power_output\"),\n",
    "        flag=ws_frozen_sensor,\n",
    "        flag_labels=(f\"Wind Speed Unresponsive Sensors (n={ws_frozen_sensor.sum():,.0f})\", \"Normal Turbine Operations\"),\n",
    "        xlim=(-1, 15),  # optional input for refining plots\n",
    "        ylim=(-100, 3000),  # optional input for refining plots\n",
    "        legend=True,  # optional flag for adding a legend\n",
    "        scatter_kwargs=dict(alpha=0.4, s=10)  # optional input for refining plots\n",
    "    )\n",
    "\n",
    "    plot.plot_power_curve(\n",
    "        DataInspector.collect_data(df=df_query, feature_types=\"wind_speed\"),\n",
    "        DataInspector.collect_data(df=df_query, feature_types=\"power_output\"),\n",
    "        flag=wd_frozen_sensor,\n",
    "        flag_labels=(f\"Wind Direction Unresponsive Sensors (n={wd_frozen_sensor.sum():,.0f})\", \"Normal Turbine Operations\"),\n",
    "        xlim=(-1, 15),  # optional input for refining plots\n",
    "        ylim=(-100, 3000),  # optional input for refining plots\n",
    "        legend=True,  # optional flag for adding a legend\n",
    "        scatter_kwargs=dict(alpha=0.4, s=10)  # optional input for refining plots\n",
    "    )\n",
    "\n",
    "    plot.plot_power_curve(\n",
    "        DataInspector.collect_data(df=df_query, feature_types=\"wind_speed\"),\n",
    "        DataInspector.collect_data(df=df_query, feature_types=\"power_output\"),\n",
    "        flag=pwr_frozen_sensor,\n",
    "        flag_labels=(f\"Power Output Unresponsive Sensors (n={pwr_frozen_sensor.sum():,.0f})\", \"Normal Turbine Operations\"),\n",
    "        xlim=(-1, 15),  # optional input for refining plots\n",
    "        ylim=(-100, 3000),  # optional input for refining plots\n",
    "        legend=True,  # optional flag for adding a legend\n",
    "        scatter_kwargs=dict(alpha=0.4, s=10)  # optional input for refining plots\n",
    "    )"
   ]
  },
  {
   "cell_type": "code",
   "execution_count": null,
   "metadata": {},
   "outputs": [],
   "source": [
    "# change the values corresponding to frozen sensor measurements to null or interpolate (instead of dropping full row, since other sensors could be functioning properly)\n",
    "# fill stuck sensor measurements with Null st they are marked for interpolation later,\n",
    "if False:\n",
    "    threshold = 0.01\n",
    "    df_query = data_filter.conditional_filter(df_query, threshold, mask, features)\n",
    "# df_query = df_query.with_columns(\n",
    "#                 [pl.when(~frozen_mask[:, data_loader.turbine_ids.index(feat.split(\"_\")[-1])]).then(pl.col(feat)).alias(feat)\n",
    "#                 for features, frozen_mask in zip(\n",
    "#                     [ws_cols, wd_cols, pwr_cols], \n",
    "#                     [ws_frozen_sensor, wd_frozen_sensor, pwr_frozen_sensor])\n",
    "#                 for feat in features]\n",
    "# )"
   ]
  },
  {
   "cell_type": "code",
   "execution_count": null,
   "metadata": {},
   "outputs": [],
   "source": [
    "if False:\n",
    "    del frozen_sensor"
   ]
  },
  {
   "cell_type": "markdown",
   "metadata": {},
   "source": [
    "### Assess and Impute/Interpolate Turbine Missing Data from Correlated Measurements OR Split Dataset during Time Stamps for which many Turbines have Missing Data"
   ]
  },
  {
   "cell_type": "code",
   "execution_count": null,
   "metadata": {},
   "outputs": [],
   "source": [
    "df_query.head().collect()"
   ]
  },
  {
   "cell_type": "code",
   "execution_count": null,
   "metadata": {},
   "outputs": [],
   "source": [
    "if PLOT:\n",
    "    data_inspector.plot_time_series(df_query, turbine_ids=\"all\")"
   ]
  },
  {
   "cell_type": "code",
   "execution_count": null,
   "metadata": {},
   "outputs": [],
   "source": [
    "def add_df_continuity_columns(df, mask):\n",
    "  # change first value of continuous_shifted to false such that add_df_agg_continuity_columns catches it as a start time for a period \n",
    "  return df\\\n",
    "        .filter(mask)\\\n",
    "        .with_columns(dt=pl.col(\"time\").diff())\\\n",
    "        .with_columns(dt=pl.when(pl.int_range(0, pl.len()) == 0).then(np.timedelta64(data_loader.dt, \"s\")).otherwise(pl.col(\"dt\")))\\\n",
    "        .select(\"time\", \"dt\", cs.starts_with(\"num_missing\"), cs.starts_with(\"is_missing\"))\\\n",
    "        .with_columns(continuous=pl.col(\"dt\")==np.timedelta64(data_loader.dt, \"s\"))\\\n",
    "        .with_columns(continuous_shifted=pl.col(\"continuous\").shift(-1, fill_value=True))\n",
    "\n",
    "def add_df_agg_continuity_columns(df):\n",
    "  # if the continuous flag is True, but the value in the row before it False\n",
    "  df = df.filter(pl.col(\"continuous\") | (pl.col(\"continuous\") & ~pl.col(\"continuous_shifted\")) |  (~pl.col(\"continuous\") & pl.col(\"continuous_shifted\")))\n",
    "  start_time_cond = ((pl.col(\"continuous\") & ~pl.col(\"continuous_shifted\"))).shift() | (pl.int_range(0, pl.len()) == 0)\n",
    "  end_time_cond = (~pl.col(\"continuous\") & pl.col(\"continuous_shifted\"))\n",
    "  return pl.concat([df.filter(start_time_cond).select(start_time=pl.col(\"time\")), \n",
    "                    df.with_columns(end_time=pl.col(\"time\").shift(1)).filter(end_time_cond).select(\"end_time\")], how=\"horizontal\")\\\n",
    "            .with_columns(duration=(pl.col(\"end_time\") - pl.col(\"start_time\")))\\\n",
    "            .sort(\"start_time\")\\\n",
    "            .drop_nulls()\n",
    "\n",
    "def get_continuity_group_index(df):\n",
    "  # Create the condition for the group\n",
    "  group_number = None\n",
    "\n",
    "  # Create conditions to assign group numbers based on time ranges\n",
    "  for i, (start, end) in enumerate(df.collect().select(\"start_time\", \"end_time\").iter_rows()):\n",
    "      # print(i, start, end, duration)\n",
    "      time_cond = pl.col(\"time\").is_between(start, end)\n",
    "      if group_number is None:\n",
    "          group_number = pl.when(time_cond).then(pl.lit(i))\n",
    "      else:\n",
    "          group_number = group_number.when(time_cond).then(pl.lit(i))\n",
    "\n",
    "  # If no group is matched, assign a default value (e.g., -1) \n",
    "  # group_number = group_number.when(pl.col(\"time\") > end).then(pl.lit(i + 1))\n",
    "  group_number = group_number.otherwise(pl.lit(-1))\n",
    "  return group_number\n",
    "\n",
    "def group_df_by_continuity(df, agg_df):\n",
    "  group_number = get_continuity_group_index(agg_df)\n",
    "\n",
    "  return pl.concat([agg_df, df.with_columns(group_number.alias(\"continuity_group\"))\\\n",
    "          .filter(pl.col(\"continuity_group\") != -1)\\\n",
    "          .group_by(\"continuity_group\")\\\n",
    "          .agg(cs.starts_with(\"is_missing\").sum())\\\n",
    "          .with_columns([pl.sum_horizontal(cs.contains(col) & cs.starts_with(\"is_missing\")).alias(f\"is_missing_{col}\") for col in missing_data_cols])\\\n",
    "          .sort(\"continuity_group\")], how=\"horizontal\")\n",
    "\n",
    "def merge_adjacent_periods(agg_df):\n",
    "    # merge rows with end times corresponding to start times of the next row into the next row, until no more rows need to be merged\n",
    "    # loop through and merge as long as the shifted -1 end time + dt == the start time\n",
    "    all_times = agg_df.select(pl.col(\"start_time\"), pl.col(\"end_time\")).collect()\n",
    "    data = {\"start_time\":[], \"end_time\": []}\n",
    "    start_time_idx = 0\n",
    "    for end_time_idx in range(all_times.select(pl.len()).item()):\n",
    "        end_time = all_times.item(end_time_idx, \"end_time\") \n",
    "        if not (end_time_idx + 1 == all_times.select(pl.len()).item()) and (end_time + timedelta(seconds=data_loader.dt)  == all_times.item(end_time_idx + 1, \"start_time\")):\n",
    "            continue\n",
    "        \n",
    "        data[\"start_time\"].append(all_times.item(start_time_idx, \"start_time\"))\n",
    "        data[\"end_time\"].append(end_time)\n",
    "\n",
    "        start_time_idx = end_time_idx + 1\n",
    "\n",
    "    return pl.LazyFrame(data).with_columns((pl.col(\"end_time\") - pl.col(\"start_time\")).alias(\"duration\"))"
   ]
  },
  {
   "cell_type": "code",
   "execution_count": null,
   "metadata": {},
   "outputs": [],
   "source": [
    "# if there is a short or long gap for some turbines, impute them using the imputing.impute_all_assets_by_correlation function\n",
    "#       else if there is a short or long gap for many turbines, split the dataset\n",
    "missing_col_thr = max(1, int(len(data_loader.turbine_ids) * 0.05))\n",
    "missing_duration_thr = np.timedelta64(5, \"m\")\n",
    "missing_data_cols = [\"wind_speed\", \"wind_direction\", \"nacelle_direction\"]\n",
    "\n",
    "# check for any periods of time for which more than 'missing_col_thr' features have missing data\n",
    "\n",
    "df_query2 = df_query\\\n",
    "        .with_columns([cs.contains(col).is_null().name.prefix(\"is_missing_\") for col in missing_data_cols])\\\n",
    "        .with_columns(**{f\"num_missing_{col}\": pl.sum_horizontal((cs.contains(col) & cs.starts_with(\"is_missing\"))) for col in missing_data_cols})\n",
    "\n",
    "# subset of data, indexed by time, which has <= the threshold number of missing columns\n",
    "df_query_not_missing_times = add_df_continuity_columns(df_query2, mask=pl.sum_horizontal(cs.starts_with(\"num_missing\")) <= missing_col_thr)\n",
    "\n",
    "# subset of data, indexed by time, which has > the threshold number of missing columns\n",
    "df_query_missing_times = add_df_continuity_columns(df_query2, mask=pl.sum_horizontal(cs.starts_with(\"num_missing\")) > missing_col_thr)\n",
    "\n",
    "# start times, end times, and durations of each of the continuous subsets of data in df_query_missing_times \n",
    "df_query_missing = add_df_agg_continuity_columns(df_query_missing_times)\n",
    "\n",
    "# start times, end times, and durations of each of the continuous subsets of data in df_query_not_missing_times \n",
    "# AND of each of the coninuous subsets of data in df_query_missing_times that are under the threshold duration time \n",
    "df_query_not_missing = pl.concat([add_df_agg_continuity_columns(df_query_not_missing_times), \n",
    "                                  df_query_missing.filter(pl.col(\"duration\") <= missing_duration_thr)])\\\n",
    "                          .sort(\"start_time\")\n",
    "\n",
    "df_query_missing = df_query_missing.filter(pl.col(\"duration\") > missing_duration_thr)\n",
    "\n",
    "if df_query_not_missing.select(pl.len()).collect().item() == 0:\n",
    "  raise Exception(\"Parameters 'missing_col_thr' or 'missing_duration_thr' are too stringent, can't find any eligible durations of time.\")"
   ]
  },
  {
   "cell_type": "code",
   "execution_count": null,
   "metadata": {},
   "outputs": [],
   "source": [
    "df_query_not_missing.collect()"
   ]
  },
  {
   "cell_type": "code",
   "execution_count": null,
   "metadata": {},
   "outputs": [],
   "source": [
    "df_query_missing = merge_adjacent_periods(df_query_missing)\n",
    "df_query_not_missing = merge_adjacent_periods(df_query_not_missing)\n"
   ]
  },
  {
   "cell_type": "code",
   "execution_count": null,
   "metadata": {},
   "outputs": [],
   "source": [
    "df_query_not_missing.collect()"
   ]
  },
  {
   "cell_type": "code",
   "execution_count": null,
   "metadata": {},
   "outputs": [],
   "source": [
    "df_query_missing = group_df_by_continuity(df_query2, df_query_missing)\n",
    "df_query_not_missing = group_df_by_continuity(df_query2, df_query_not_missing)\n",
    "df_query_not_missing = df_query_not_missing.filter(pl.col(\"duration\") >= np.timedelta64(10, 'm'))"
   ]
  },
  {
   "cell_type": "code",
   "execution_count": null,
   "metadata": {},
   "outputs": [],
   "source": [
    "df_query_not_missing.collect()"
   ]
  },
  {
   "cell_type": "code",
   "execution_count": null,
   "metadata": {},
   "outputs": [],
   "source": [
    "df_query = df_query2.select(data_loader.available_features)"
   ]
  },
  {
   "cell_type": "code",
   "execution_count": null,
   "metadata": {},
   "outputs": [],
   "source": [
    "if PLOT:\n",
    "  # Plot number of missing wind dir/wind speed data for each wind turbine (missing duration on x axis, turbine id on y axis, color for wind direction/wind speed)\n",
    "  from matplotlib import colormaps\n",
    "  from matplotlib.ticker import MaxNLocator\n",
    "  fig, ax = plt.subplots(1, 1)\n",
    "  for feature_type, marker in zip(missing_data_cols, [\"o\", \"^\"]):\n",
    "    for turbine_id, color in zip(data_loader.turbine_ids, colormaps[\"tab20c\"](np.linspace(0, 1, len(data_loader.turbine_ids)))):\n",
    "      df = df_query_missing.select(\"duration\", f\"is_missing_{feature_type}_{turbine_id}\").collect(streaming=True).to_pandas()\n",
    "      ax.scatter(x=df[\"duration\"].dt.seconds / 3600,\n",
    "                  y=df[f\"is_missing_{feature_type}_{turbine_id}\"].astype(int),  \n",
    "      marker=marker, label=turbine_id, s=400, color=color)\n",
    "  ax.set_title(\"Occurence of Missing Wind Speed (circle) and Wind Direction (triangle) Values vs. Missing Duration, for each Turbine\")\n",
    "  ax.set_xlabel(\"Duration of Missing Values [hrs]\")\n",
    "  ax.set_ylabel(\"Number of Missing Values over this Duration\")\n",
    "  h, l = ax.get_legend_handles_labels()\n",
    "  # ax.legend(h[:len(data_loader.turbine_ids)], l[:len(data_loader.turbine_ids)], ncol=8)\n",
    "  ax.yaxis.set_major_locator(MaxNLocator(integer=True))\n",
    "\n",
    "  # Plot missing duration on x axis, number of missing turbines on y-axis, marker for wind speed vs wind direction,\n",
    "  fig, ax = plt.subplots(1, 1)\n",
    "  for feature_type, marker in zip(missing_data_cols, [\"o\", \"^\"]):\n",
    "    df = df_query_missing.select(\"duration\", (cs.contains(feature_type) & cs.starts_with(\"is_missing\")))\\\n",
    "                            .with_columns(pl.sum_horizontal([f\"is_missing_{feature_type}_{tid}\" for tid in data_loader.turbine_ids]).alias(f\"is_missing_{feature_type}\")).collect(streaming=True).to_pandas()\n",
    "    ax.scatter(x=df[\"duration\"].dt.seconds / 3600,\n",
    "                y=df[f\"is_missing_{feature_type}\"].astype(int),  \n",
    "    marker=marker, label=feature_type, s=400)\n",
    "  ax.set_title(\"Occurence of Missing Wind Speed (circle) and Wind Direction (triangle) Values vs. Missing Duration, for all Turbines\")\n",
    "  ax.set_xlabel(\"Duration of Missing Values [hrs]\")\n",
    "  ax.set_ylabel(\"Number of Missing Values over this Duration\")\n",
    "  h, l = ax.get_legend_handles_labels()\n",
    "  # ax.legend(h[:len(missing_data_cols)], l[:len(missing_data_cols)], ncol=8)\n",
    "  ax.yaxis.set_major_locator(MaxNLocator(integer=True))"
   ]
  },
  {
   "cell_type": "code",
   "execution_count": null,
   "metadata": {},
   "outputs": [],
   "source": [
    "# if more than 'missing_col_thr' columns are missing data for more than 'missing_timesteps_thr', split the dataset at the point of temporal discontinuity\n",
    "df_query = [df.lazy() for df in df_query.with_columns(get_continuity_group_index(df_query_not_missing).alias(\"continuity_group\"))\\\n",
    "                          .filter(pl.col(\"continuity_group\") != -1)\\\n",
    "                          .drop(cs.contains(\"is_missing\") | cs.contains(\"num_missing\"))\n",
    "                          .collect(streaming=True)\\\n",
    "                          .sort(\"time\")\\\n",
    "                          .partition_by(\"continuity_group\")]\n",
    "\n",
    "# check that each split dataframe a) is continuous in time AND b) has <= than the threshold number of missing columns OR for less than the threshold time span\n",
    "# for df in df_query:\n",
    "#     assert df.select((pl.col(\"time\").diff(null_behavior=\"drop\") == np.timedelta64(data_loader.dt, \"s\")).all()).collect(streaming=True).item()\n",
    "#     assert (df.select((pl.sum_horizontal([(cs.numeric() & cs.contains(col)).is_null() for col in missing_data_cols]) <= missing_col_thr)).collect(streaming=True)\n",
    "#             |  ((df.select(\"time\").max().collect(streaming=True).item() - df.select(\"time\").min().collect(streaming=True).item()) < missing_duration_thr))"
   ]
  },
  {
   "cell_type": "code",
   "execution_count": null,
   "metadata": {},
   "outputs": [],
   "source": [
    "# else, for each of those split datasets, impute the values using the imputing.impute_all_assets_by_correlation function\n",
    "data_filter.multiprocessor = None\n",
    "df_query2 = data_filter.fill_multi_missing_datasets(df_query, impute_missing_features=[\"wind_speed\", \"wind_direction\"], \n",
    "                                                              interpolate_missing_features=[\"wind_speed\", \"wind_direction\", \"nacelle_direction\"], \n",
    "                                                              available_features=data_loader.available_features)"
   ]
  },
  {
   "cell_type": "code",
   "execution_count": null,
   "metadata": {},
   "outputs": [],
   "source": [
    "df_query[0].with_columns(cs.starts_with(feat).interpolate() for feat in [\"wind_speed\", \"wind_direction\", \"nacelle_direction\"]).collect()\n",
    "# df_query[0].collect()"
   ]
  },
  {
   "cell_type": "code",
   "execution_count": null,
   "metadata": {},
   "outputs": [],
   "source": [
    "df_query = df_query2"
   ]
  },
  {
   "cell_type": "code",
   "execution_count": null,
   "metadata": {},
   "outputs": [],
   "source": [
    "# remerge into one dataframe for nacelle calibration and normalization (may not need to if integrated in models)\n",
    "# df_query = data_filter.resolve_missing_data(df_query, features=[\"wind_speed\", \"wind_direction\", \"power_output\"], how=\"forward_fill\")\n",
    "# df_query = df_query.pivot(on=\"turbine_id\", index=\"time\", values=[\"power_output\", \"nacelle_direction\", \"wind_speed\", \"wind_direction\", \"turbine_status\"]).lazy()\n",
    "df_query = pl.concat([df.with_columns(continuity_group=pl.lit(i)) for i, df in enumerate(df_query)], how=\"vertical\").sort(\"time\")"
   ]
  },
  {
   "cell_type": "code",
   "execution_count": null,
   "metadata": {},
   "outputs": [],
   "source": [
    "df_query.collect()"
   ]
  },
  {
   "cell_type": "markdown",
   "metadata": {},
   "source": [
    "## Nacelle Calibration"
   ]
  },
  {
   "cell_type": "markdown",
   "metadata": {},
   "source": [
    "### Find and correct wind direction offsets from median wind plant wind direction for each turbine"
   ]
  },
  {
   "cell_type": "code",
   "execution_count": null,
   "metadata": {},
   "outputs": [],
   "source": [
    "# turbine_ids = df_query.select(\"turbine_id\").unique().collect(streaming=True).to_numpy()[:, 0]\n",
    "\n",
    "# add the 3 degrees back to the wind direction signal\n",
    "offset = 3.0\n",
    "# TODO ERIC WHY ADD OFFSET\n",
    "df_query2 = df_query.with_columns((cs.starts_with(\"wind_direction\") + offset % 360.0))\n",
    "# TODO make sure columns are ordered\n",
    "wd_median = np.nanmedian(df_query2.select(cs.starts_with(\"wind_direction\")).collect().to_numpy(), axis=1)\n",
    "wd_median = np.degrees(np.arctan2(np.sin(np.radians(wd_median)), np.cos(np.radians(wd_median))))\n",
    "wd_median = df_query2.select(\"time\", cs.starts_with(\"wind_direction\"), cs.starts_with(\"power_output\")).with_columns(wd_median=wd_median)\n",
    "\n",
    "yaw_median = np.nanmedian(df_query2.select(cs.starts_with(\"nacelle_direction\")).collect().to_numpy(), axis=1)\n",
    "yaw_median = np.degrees(np.arctan2(np.sin(np.radians(yaw_median)), np.cos(np.radians(yaw_median))))\n",
    "yaw_median = df_query2.select(\"time\", cs.starts_with(\"nacelle_direction\"), cs.starts_with(\"power_output\")).with_columns(yaw_median=yaw_median)\n",
    "\n",
    "# TODO ERIC handle special cases\n",
    "def plot_wind_offset(full_df, wd_median, title):\n",
    "    fig, ax = plt.subplots(1, 1)\n",
    "    for turbine_id in data_loader.turbine_ids:\n",
    "        df = full_df.filter(pl.col(f\"power_output_{turbine_id}\") >= 0).select(\"time\", f\"wind_direction_{turbine_id}\").collect()\n",
    "                            \n",
    "        ax.plot(df.select(\"time\").to_numpy().flatten(), \n",
    "                DataFilter.wrap_180(\n",
    "                            (df.select(f\"wind_direction_{turbine_id}\")\n",
    "                            - wd_median.filter(pl.col(f\"power_output_{turbine_id}\") >= 0).select(f\"wd_median\").collect()).to_numpy().flatten()),\n",
    "                            label=f\"{turbine_id}\")\n",
    "\n",
    "    # ax.legend(ncol=8)\n",
    "    ax.set_xlabel(\"Time (s)\")\n",
    "    ax.set_ylabel(\"Wind Direction - Median Wind Direction (deg)\")\n",
    "\n",
    "    ax.set_title(title)\n",
    "\n",
    "plot_wind_offset(df_query2, wd_median, \"Original\")"
   ]
  },
  {
   "cell_type": "code",
   "execution_count": null,
   "metadata": {},
   "outputs": [],
   "source": [
    "df_offsets = {\"turbine_id\": [], \"northing_bias\": []}\n",
    "\n",
    "# remove biases from median direction\n",
    "for turbine_id in data_loader.turbine_ids:\n",
    "    df = df_query2.filter(pl.col(f\"power_output_{turbine_id}\") >= 0)\\\n",
    "                  .select(\"time\", f\"wind_direction_{turbine_id}\", f\"nacelle_direction_{turbine_id}\").collect()\n",
    "                   \n",
    "    wd_bias = DataFilter.wrap_180(DataFilter.circ_mean(\n",
    "        (df.select(f\"wind_direction_{turbine_id}\")\n",
    "                                    - wd_median.filter(pl.col(f\"power_output_{turbine_id}\") >= 0).select(f\"wd_median\").collect()).to_numpy().flatten()))\n",
    "    yaw_bias = DataFilter.wrap_180(DataFilter.circ_mean(\n",
    "        (df.select(f\"nacelle_direction_{turbine_id}\")\n",
    "                                    - yaw_median.filter(pl.col(f\"power_output_{turbine_id}\") >= 0).select(f\"yaw_median\").collect()).to_numpy().flatten()))\n",
    "\n",
    "    df_offsets[\"turbine_id\"].append(turbine_id)\n",
    "    df_offsets[\"northing_bias\"].append(np.round(0.5 * (wd_bias + yaw_bias), 2))\n",
    "    \n",
    "    # TODO QUESTION ERIC how to know if some turbines need exceptional cases??\n",
    "    bias = -0.5 * (wd_bias + yaw_bias)\n",
    "    df_query2 = df_query2.with_columns((pl.col(f\"wind_direction_{turbine_id}\") + bias) % 360.0, (pl.col(f\"nacelle_direction_{turbine_id}\") + bias) % 360.0)\n",
    "\n",
    "    print(f\"Turbine {turbine_id} bias from median wind direction: {df_offsets['northing_bias'][-1]} deg.\")\n",
    "\n",
    "df_offsets = pl.DataFrame(df_offsets)\n",
    "\n",
    "plot_wind_offset(df_query2, wd_median, \"Corrected\")\n",
    "\n",
    "# handle special case of turbine 39 with a couple change points\n",
    "\"\"\"\n",
    "tid = \"wd_040\"\n",
    "df = DataInspector.collect_data(df=df_query2, \n",
    "                        features=[\"time\", \"turbine_id\", \"wind_direction\", \"power_output\", \"nacelle_direction\"], \n",
    "                        mask=((pl.col(\"turbine_id\") == tid) & (pl.col(\"power_output\") >= 0)))\n",
    "wd_bias_1 = DataFilter.wrap_180(DataFilter.circ_mean(df.loc[\n",
    "    (df['time'] <= \"2021-06-09 19:30\"), \"wind_direction\"].values \\\n",
    "        - wd_median.loc[\n",
    "            (wd_median['time'] <= \"2021-06-09 19:30\") \n",
    "        & (wd_median[f\"power_output_{tid}\"] >= 0), \"wind_direction\"].values))\n",
    "\n",
    "wd_bias_2 = DataFilter.wrap_180(DataFilter.circ_mean(df.loc[\n",
    "    (df['time'] >= \"2021-06-09 19:40\")\n",
    "    & (df['time'] <= \"2021-09-14 19:50\"), \"wind_direction\"].values \\\n",
    "        - wd_median.loc[\n",
    "            (wd_median['time'] >= \"2021-06-09 19:30\")\n",
    "            & (wd_median['time'] <= \"2021-09-14 19:50\")   \n",
    "        & (wd_median[f\"power_output_{tid}\"] >= 0), \"wind_direction\"].values))\n",
    "\n",
    "wd_bias_3 = DataFilter.wrap_180(DataFilter.circ_mean(df.loc[\n",
    "    (df['time'] >= \"2021-09-14 20:00\"), \"wind_direction\"].values \\\n",
    "        - wd_median.loc[\n",
    "            (wd_median['time'] >= \"2021-09-14 20:00\")\n",
    "        & (wd_median[f\"power_output_{tid}\"] >= 0), \"wind_direction\"].values))\n",
    "\n",
    "yaw_bias_1 = DataFilter.wrap_180(DataFilter.circ_mean(df.loc[\n",
    "    (df['time'] <= \"2021-06-09 19:30\"), \"nacelle_direction\"].values \\\n",
    "        - yaw_median.loc[\n",
    "            (yaw_median['time'] <= \"2021-06-09 19:30\") \n",
    "        & (yaw_median[f\"power_output_{tid}\"] >= 0), \"wind_direction\"].values))\n",
    "\n",
    "yaw_bias_2 = DataFilter.wrap_180(DataFilter.circ_mean(df.loc[\n",
    "    (df['time'] >= \"2021-06-09 19:40\")\n",
    "    & (df['time'] <= \"2021-09-14 19:50\"), \"nacelle_direction\"].values \\\n",
    "        - yaw_median.loc[\n",
    "            (yaw_median['time'] >= \"2021-06-09 19:30\")\n",
    "            & (yaw_median['time'] <= \"2021-09-14 19:50\")   \n",
    "        & (yaw_median[f\"power_output_{tid}\"] >= 0), \"wind_direction\"].values))\n",
    "\n",
    "yaw_bias_3 = DataFilter.wrap_180(DataFilter.circ_mean(df.loc[\n",
    "    (df['time'] >= \"2021-09-14 20:00\"), \"nacelle_direction\"].values \\\n",
    "        - yaw_median.loc[\n",
    "            (yaw_median['time'] >= \"2021-09-14 20:00\")\n",
    "        & (yaw_median[f\"power_output_{tid}\"] >= 0), \"wind_direction\"].values))\n",
    "\n",
    "cond = (df['time'] <= \"2021-06-09 19:30\")\n",
    "df.loc[cond, \"wind_direction\"] = (df.loc[cond, \"wind_direction\"] - 0.5 * (wd_bias_1 + yaw_bias_1)) % 360\n",
    "df.loc[cond, \"nacelle_direction\"] = (df[cond, \"nacelle_direction\"] - 0.5 * (wd_bias_1 + yaw_bias_1)) % 360\n",
    "\n",
    "cond = (df['time'] >= \"2021-06-09 19:40\") & (df['time'] <= \"2021-09-14 19:50\")\n",
    "df.loc[cond, \"wind_direction\"] = (df.loc[cond, \"wind_direction\"] - 0.5 * (wd_bias_2 + yaw_bias_2)) % 360\n",
    "df.loc[cond, \"nacelle_direction\"] = (df.loc[cond, \"nacelle_direction\"] - 0.5 * (wd_bias_2 + yaw_bias_2)) % 360\n",
    "\n",
    "cond = (df['time'] >= \"2021-09-14 20:00\")\n",
    "df.loc[cond, \"wind_direction\"] = (df.loc[cond, \"wind_direction\"] - 0.5 * (wd_bias_3 + yaw_bias_3)) % 360\n",
    "df.loc[cond, \"nacelle_direction\"] = (df.loc[cond, \"nacelle_direction\"] - 0.5 * (wd_bias_3 + yaw_bias_3)) % 360\n",
    "\n",
    "print(\"Biases from median wind direction for turbine 39:\")\n",
    "\n",
    "print(f\"wd_bias_1: {wd_bias_1}\")\n",
    "print(f\"wd_bias_2: {wd_bias_2}\")\n",
    "print(f\"wd_bias_3: {wd_bias_3}\")\n",
    "\n",
    "print(f\"yaw_bias_1: {yaw_bias_1}\")\n",
    "print(f\"yaw_bias_2: {yaw_bias_2}\")\n",
    "print(f\"yaw_bias_3: {yaw_bias_3}\")\n",
    "\n",
    "plt.figure()\n",
    "for turbine_id in turbine_ids:\n",
    "    plt.plot(df[\"time\"], \n",
    "    DataFilter.wrap_180(df[\"wind_direction\"].values - wd_median.loc[wd_median[f\"power_output_{turbine_id}\"] >= 0, \"wind_direction\"].values))\n",
    "\n",
    "plt.xlabel(\"Time (s)\")\n",
    "plt.ylabel(\"Wind Direction - Median Wind Direction (deg)\")\n",
    "plt.title(\"Corrected\")\n",
    "\n",
    "# specific time of changepoints for turbine 39: 6/9 19:35:55; 9/14 19:55:02\n",
    "\"\"\"\n",
    "# make sure we have corrected the bias between wind direction and yaw position by adding 3 deg. to the wind direction\n",
    "bias = 0\n",
    "for turbine_id in data_loader.turbine_ids:\n",
    "    df = df_query2.filter(pl.col(f\"power_output_{turbine_id}\") >= 0)\\\n",
    "                  .select(\"time\", f\"wind_direction_{turbine_id}\", f\"nacelle_direction_{turbine_id}\")\n",
    "                  \n",
    "    bias += DataFilter.wrap_180(DataFilter.circ_mean(df.select(pl.col(f\"wind_direction_{turbine_id}\") - pl.col(f\"nacelle_direction_{turbine_id}\")).collect().to_numpy().flatten()))\n",
    "    \n",
    "print(f\"Average Bias = {bias / len(data_loader.turbine_ids)} deg\")"
   ]
  },
  {
   "cell_type": "code",
   "execution_count": null,
   "metadata": {},
   "outputs": [],
   "source": [
    "df_query = df_query2"
   ]
  },
  {
   "cell_type": "markdown",
   "metadata": {},
   "source": [
    "### Find offset to true North using wake loss profiles"
   ]
  },
  {
   "cell_type": "code",
   "execution_count": null,
   "metadata": {},
   "outputs": [],
   "source": [
    "# Optimization function for finding waked direction\n",
    "def gauss_corr(gauss_params, power_ratio):\n",
    "    xs = np.array(range(-int((len(power_ratio) - 1) / 2), int((len(power_ratio) + 1) / 2), 1))\n",
    "    gauss = -1 * gauss_params[2] * np.exp(-0.5 * ((xs - gauss_params[0]) / gauss_params[1])**2) + 1.\n",
    "    return -1 * np.corrcoef(gauss, power_ratio)[0, 1]"
   ]
  },
  {
   "cell_type": "code",
   "execution_count": null,
   "metadata": {},
   "outputs": [],
   "source": [
    "if False:\n",
    "    # TODO ERIC indexing ?? Find offsets between direction of alignment between pairs of turbines \n",
    "    # and direction of peak wake losses. Use the average offset found this way \n",
    "    # to identify the Northing correction that should be applied to all turbines \n",
    "    # in the wind farm.\n",
    "    from scipy.stats import norm\n",
    "    from scipy.optimize import minimize\n",
    "\n",
    "    from floris import FlorisModel\n",
    "    fi = FlorisModel(data_inspector.farm_input_filepath)\n",
    "\n",
    "    def compute_offsets(df, turbine_pairs:list[tuple[int, int]]=None):\n",
    "        p_min = 100\n",
    "        p_max = 3000\n",
    "\n",
    "        prat_hfwdth = 30\n",
    "\n",
    "        prat_turbine_pairs = turbine_pairs or [(61,60), (51,50), (43,42), (41,40), (18,19), (34,33), (17,16), (21,22), (87,86), (62,63), (32,33), (59,60), (42,43)]\n",
    "\n",
    "        dir_offsets = []\n",
    "\n",
    "        for i in range(len(prat_turbine_pairs)):\n",
    "            i_up = prat_turbine_pairs[i][0]\n",
    "            i_down = prat_turbine_pairs[i][1]\n",
    "\n",
    "            dir_align = np.degrees(np.arctan2(fi.layout_x[i_up] - fi.layout_x[i_down], fi.layout_y[i_up] - fi.layout_y[i_down])) % 360\n",
    "\n",
    "            # df_sub = df_10min.loc[(df_10min['pow_%03d' % i_up] >= p_min) & (df_10min['pow_%03d' % i_up] <= p_max) & (df_10min['pow_%03d' % i_down] >= 0)]\n",
    "            tid_up =  f'wt{i_up:03d}'\n",
    "            tid_down =  f'wt{i_down:03d}'\n",
    "\n",
    "            if not (any(tid_up in feat for feat in data_loader.available_features) and any(tid_down in feat for feat in data_loader.available_features)):\n",
    "                continue\n",
    "\n",
    "            df_sub = df.filter((pl.col(f\"power_output_{tid_up}\") >= p_min) \n",
    "                                    & (pl.col(f\"power_output_{tid_up}\") <= p_max) \n",
    "                                    & (pl.col(f\"power_output_{tid_down}\") >= 0))\n",
    "            \n",
    "            # df_sub.loc[df_sub['wd_%03d' % i_up] >= 359.5,'wd_%03d' % i_up] = df_sub.loc[df_sub['wd_%03d' % i_up] >= 359.5,'wd_%03d' % i_up] - 360.0\n",
    "            df_sub = df_sub.with_columns(pl.when((pl.col(f\"wind_direction_{tid_up}\") >= 359.5))\\\n",
    "                                            .then(pl.col(f\"wind_direction_{tid_up}\") - 360.0)\\\n",
    "                                            .otherwise(pl.col(f\"wind_direction_{tid_up}\")))\n",
    "\n",
    "            # df_sub[\"wd_round\"] = df_sub[f'wd_{i_up:03d}'].round()\n",
    "            df_sub = df_sub.with_columns(pl.col(f\"wind_direction_{tid_up}\").round().alias(f\"wd_round_{tid_up}\"))\n",
    "\n",
    "            df_sub = df_sub.group_by(f\"wd_round_{tid_up}\").mean().collect()\n",
    "\n",
    "            p_ratio = df_sub.select(pl.col(f\"power_output_{tid_down}\") / pl.col(f\"power_output_{tid_up}\")).to_numpy().flatten()\n",
    "\n",
    "            plt.figure()\n",
    "            _, ax = plt.subplots(1,1)\n",
    "            ax.plot(p_ratio, label=\"_nolegend_\")\n",
    "            ax.plot(dir_align * np.ones(2),[0,1.25], 'k--', label=\"Direction of Alignment\")\n",
    "            ax.grid()\n",
    "\n",
    "            nadir = np.argmin(p_ratio[np.arange(int(np.round(dir_align)) - prat_hfwdth, int(np.round(dir_align)) + prat_hfwdth + 1) % 360])\n",
    "            nadir = nadir + int(np.round(dir_align)) - prat_hfwdth\n",
    "\n",
    "            opt_gauss_params = minimize(gauss_corr, [0, 5.0, 1.0], args=(p_ratio[np.arange(nadir - prat_hfwdth, nadir + prat_hfwdth + 1) % 360]),method='SLSQP')\n",
    "\n",
    "            xs = np.array(range(-int((60 - 1) / 2),int((60 + 1) / 2),1))\n",
    "            gauss = -1 * opt_gauss_params.x[2] * np.exp(-0.5 * ((xs - opt_gauss_params.x[0]) / opt_gauss_params.x[1])**2) + 1.\n",
    "\n",
    "            ax.plot(xs + nadir, gauss,'k',label=\"_nolegend_\")\n",
    "            ax.plot(2 * [nadir + opt_gauss_params.x[0]], [0,1.25], 'r--',label=\"Direction of Measured Wake Center\")\n",
    "            ax.set_title(f\"Turbine Pair: ({i_up}, {i_down})\")\n",
    "            ax.legend()\n",
    "            ax.set_xlabel(\"Wind Direction [deg]\")\n",
    "            ax.set_ylabel(\"Power Ratio [-]\")\n",
    "            \n",
    "            dir_offset = DataFilter.wrap_180(nadir + opt_gauss_params.x[0] - dir_align)\n",
    "            print(f\"Direction offset for turbine pair {prat_turbine_pairs[i]} = {dir_offset}\")\n",
    "\n",
    "            dir_offsets = dir_offsets + [dir_offset]\n",
    "\n",
    "        if dir_offsets:\n",
    "            print(f\"Mean offset = {np.mean(dir_offsets)}\")\n",
    "            print(f\"Std. Dev. = {np.std(dir_offsets)}\")\n",
    "            print(f\"Min. = {np.min(dir_offsets)}\")\n",
    "            print(f\"Max. = {np.max(dir_offsets)}\")\n",
    "            return dir_offsets\n",
    "        else:\n",
    "            print(\"No available turbine pairs!\")\n",
    "\n",
    "    dir_offsets = compute_offsets(df_query2)"
   ]
  },
  {
   "cell_type": "code",
   "execution_count": null,
   "metadata": {},
   "outputs": [],
   "source": [
    "if False:\n",
    "    # Apply Northing offset to each turbine\n",
    "    for turbine_id in data_loader.turbine_ids:\n",
    "        df_query2 = df_query2.with_columns((pl.col(f\"wind_direction_{turbine_id}\") - np.mean(dir_offsets)) % 360)\\\n",
    "                            .with_columns((pl.col(f\"nacelle_direction_{turbine_id}\") - np.mean(dir_offsets)) % 360)"
   ]
  },
  {
   "cell_type": "code",
   "execution_count": null,
   "metadata": {},
   "outputs": [],
   "source": [
    "if False\n",
    "    #  Determine final wind direction correction for each turbine\n",
    "    df_offsets = df_offsets.with_columns(northing_bias=DataFilter.wrap_180(df_offsets.select(\"northing_bias\").to_numpy().flatten() + np.mean(dir_offsets)).round(2))\n",
    "\n",
    "# df_offsets = df_offsets.set_index(\"Turbine ID\")\n",
    "\n",
    "# print(\"wd_bias_1: \"+str(np.round(0.5*(wd_bias_1+yaw_bias_1) + np.mean(dir_offsets),2)))\n",
    "# print(\"wd_bias_2: \"+str(np.round(0.5*(wd_bias_2+yaw_bias_2) + np.mean(dir_offsets),2)))\n",
    "# print(\"wd_bias_3: \"+str(np.round(0.5*(wd_bias_3+yaw_bias_3) + np.mean(dir_offsets),2)))\n",
    "\n",
    "df_offsets"
   ]
  },
  {
   "cell_type": "code",
   "execution_count": null,
   "metadata": {},
   "outputs": [],
   "source": [
    "# verify that Northing calibration worked properly\n",
    "if False:\n",
    "    new_dir_offsets = compute_offsets(df_query2)"
   ]
  },
  {
   "cell_type": "code",
   "execution_count": null,
   "metadata": {},
   "outputs": [],
   "source": [
    "df_query = df_query2"
   ]
  },
  {
   "cell_type": "markdown",
   "metadata": {},
   "source": [
    "## Normalization & Feature Selection"
   ]
  },
  {
   "cell_type": "code",
   "execution_count": null,
   "metadata": {},
   "outputs": [],
   "source": [
    "is_numeric = (cs.starts_with(\"wind_direction\") | cs.starts_with(\"wind_speed\") | cs.starts_with(\"nacelle_direction\"))\n",
    "df_query = DataInspector.pivot_dataframe(DataInspector.unpivot_dataframe(df_query)\\\n",
    "             .select(pl.col(\"time\"), pl.col(\"continuity_group\"), pl.col(\"turbine_id\"), (is_numeric - is_numeric.min()) / (is_numeric.max() - is_numeric.min()))\n",
    "            )\n",
    "# df_query = DataInspector.pivot_dataframe(DataInspector.unpivot_dataframe(df_query).select(\"time\", \"continuity_group\", \"turbine_id\", cs.starts_with(\"wind_direction\"), cs.starts_with(\"wind_speed\"), cs.starts_with(\"nacelle_direction\"))\\\n",
    "#                                       .select((is_numeric - is_numeric.min()) / (is_numeric.max() - is_numeric.min())))\n",
    "\n",
    "df_query.collect().write_parquet(os.path.join(DATA_DIR, \"normalized_data.parquet\"), row_group_size=100000)"
   ]
  }
 ],
 "metadata": {
  "kernelspec": {
   "display_name": "wind_forecasting_cuda",
   "language": "python",
   "name": "python3"
  },
  "language_info": {
   "codemirror_mode": {
    "name": "ipython",
    "version": 3
   },
   "file_extension": ".py",
   "mimetype": "text/x-python",
   "name": "python",
   "nbconvert_exporter": "python",
   "pygments_lexer": "ipython3",
   "version": "3.12.7"
  }
 },
 "nbformat": 4,
 "nbformat_minor": 4
}<|MERGE_RESOLUTION|>--- conflicted
+++ resolved
@@ -90,7 +90,6 @@
     "                            }\n",
     "\n",
     "DT = 5\n",
-<<<<<<< HEAD
     "CHUNK_SIZE = 100000\n",
     "FEATURES = [\"time\", \"turbine_id\", \"turbine_status\", \"wind_direction\", \"wind_speed\", \"power_output\", \"nacelle_direction\"]\n",
     "WIDE_FORMAT = True\n",
@@ -100,6 +99,12 @@
     "turbine_ids =  [\"wt028\", \"wt033\", \"wt073\"]\n",
     "COLUMN_MAPPING = None  # Define this if you're using CSV and need column mapping\n",
     "#\n",
+    "if FILE_SIGNATURE.endswith(\".nc\"):\n",
+    "    DATA_FORMAT = \"netcdf\"\n",
+    "elif FILE_SIGNATURE.endswith(\".csv\"):\n",
+    "    DATA_FORMAT = \"csv\"\n",
+    "else:\n",
+    "    raise ValueError(\"Invalid file signature. Please specify either '*.nc' or '*.csv'.\")\n",
     "data_loader = DataLoader(\n",
     "    data_dir=DATA_DIR,\n",
     "    file_signature=FILE_SIGNATURE,\n",
@@ -114,27 +119,6 @@
     "    column_mapping=COLUMN_MAPPING,\n",
     "    wide_format=WIDE_FORMAT\n",
     ")"
-=======
-    "if FILE_SIGNATURE.endswith(\".nc\"):\n",
-    "    DATA_FORMAT = \"netcdf\"\n",
-    "elif FILE_SIGNATURE.endswith(\".csv\"):\n",
-    "    DATA_FORMAT = \"csv\"\n",
-    "else:\n",
-    "    raise ValueError(\"Invalid file signature. Please specify either '*.nc' or '*.csv'.\")\n",
-    "# turbine_ids =  [\"wt028\", \"wt033\", \"wt073\"]\n",
-    "                         \n",
-    "data_loader = DataLoader(\n",
-    "                data_dir=DATA_DIR,\n",
-    "                file_signature=FILE_SIGNATURE,\n",
-    "                save_path=PL_SAVE_PATH,\n",
-    "                multiprocessor=MULTIPROCESSOR,\n",
-    "                dt=DT,\n",
-    "                desired_feature_types=FEATURES,\n",
-    "                data_format=DATA_FORMAT,\n",
-    "                column_mapping=COLUMN_MAPPING,\n",
-    "                wide_format=WIDE_FORMAT,\n",
-    "                ffill_limit=int(60 * 60 * 10 // DT))"
->>>>>>> cfc32bd8
    ]
   },
   {
@@ -166,9 +150,6 @@
     "    data_loader.available_features = sorted(df_query.collect_schema().names())\n",
     "    data_loader.turbine_ids = sorted(set(col.split(\"_\")[-1] for col in data_loader.available_features if \"wt\" in col))\n",
     "else:\n",
-<<<<<<< HEAD
-    "    df_query = data_loader.read_multi_files()"
-=======
     "    logging.info(\"🔄 Processing new data files\")\n",
     "    df_query = data_loader.read_multi_files()\n",
     "        \n",
@@ -177,7 +158,6 @@
     "        logging.info(\"✅ Data processing completed successfully\")\n",
     "    else:\n",
     "        logging.warning(\"⚠️  No data was processed\")"
->>>>>>> cfc32bd8
    ]
   },
   {
@@ -335,15 +315,7 @@
    "metadata": {},
    "outputs": [],
    "source": [
-<<<<<<< HEAD
-    "data_filter = DataFilter(\n",
-    "    turbine_availability_col=None,\n",
-    "    turbine_status_col=\"turbine_status\",\n",
-    "    data_format=DATA_FORMAT\n",
-    ")"
-=======
     "data_filter = DataFilter(turbine_availability_col=None, turbine_status_col=\"turbine_status\", multiprocessor=MULTIPROCESSOR)"
->>>>>>> cfc32bd8
    ]
   },
   {
