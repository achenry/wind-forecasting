{
 "cells": [
  {
   "cell_type": "code",
   "execution_count": null,
   "metadata": {},
   "outputs": [],
   "source": [
    "# ! module load mambaforge or mamba\n",
    "# ! mamba create -n wind_forecasting_env python=3.12\n",
    "# ! mamba activate wind_forecasting_env\n",
    "# ! conda install -c conda-forge jupyterlab mpi4py impi_rt\n",
    "# git clone https://github.com/achenry/wind-forecasting.git\n",
    "# git checkout feature/nacelle_calibration\n",
    "# git submodule update --init --recursive\n",
    "# ! pip install ./OpenOA # have to change pyproject.toml to allow for python 3.12.7\n",
    "# ! pip install floris polars windrose netCDF4 statsmodels h5pyd seaborn pyarrow memory_profiler scikit-learn\n",
    "# ! python -m ipykernel install --user --name=wind_forecasting_env\n",
    "# ./run_jupyter_preprocessing.sh && http://localhost:7878/lab\n",
    "\n",
    "#%load_ext memory_profiler\n",
    "from data_loader import DataLoader\n",
    "from data_filter import DataFilter\n",
    "from data_inspector import DataInspector\n",
    "from openoa.utils import plot, filters, power_curve\n",
    "import polars.selectors as cs\n",
    "import polars as pl\n",
    "import numpy as np\n",
    "import matplotlib.pyplot as plt\n",
    "from sys import platform\n",
    "import os\n",
    "import logging\n",
    "from datetime import timedelta\n",
    "\n",
    "logging.basicConfig(level=logging.INFO, format='%(asctime)s - %(levelname)s - %(message)s')\n",
    "\n",
    "# import datetime\n",
    "# t2 = datetime.datetime(2022, 3, 1, 12, 0, 55)"
   ]
  },
  {
   "cell_type": "markdown",
   "metadata": {},
   "source": [
    "## Print NetCDF Data Structure, Load Data, Transform Datetime Columns"
   ]
  },
  {
   "cell_type": "code",
   "execution_count": null,
   "metadata": {},
   "outputs": [],
   "source": [
    "PLOT = True\n",
    "RELOAD_DATA = False\n",
    "\n",
    "if platform == \"darwin\":\n",
    "    DATA_DIR = \"/Users/ahenry/Documents/toolboxes/wind_forecasting/examples/data\"\n",
    "    # PL_SAVE_PATH = \"/Users/ahenry/Documents/toolboxes/wind_forecasting/examples/data/kp.turbine.zo2.b0.raw.parquet\"\n",
    "    # FILE_SIGNATURE = \"kp.turbine.z02.b0.*.*.*.nc\"\n",
    "    PL_SAVE_PATH = \"/Users/ahenry/Documents/toolboxes/wind_forecasting/examples/data/kp.turbine.zo2.b0.raw.parquet\"\n",
    "    FILE_SIGNATURE = \"kp.turbine.z02.b0.202203*.*.*.nc\"\n",
    "    MULTIPROCESSOR = \"cf\"\n",
    "    TURBINE_INPUT_FILEPATH = \"/Users/ahenry/Documents/toolboxes/wind_forecasting/examples/inputs/ge_282_127.yaml\"\n",
    "    FARM_INPUT_FILEPATH = \"/Users/ahenry/Documents/toolboxes/wind_forecasting/examples/inputs/gch_KP_v4.yaml\"\n",
    "    FEATURES = [\"time\", \"turbine_id\", \"turbine_status\", \"wind_direction\", \"wind_speed\", \"power_output\", \"nacelle_direction\"]\n",
    "    WIDE_FORMAT = False\n",
    "    COLUMN_MAPPING = {\"time\": \"date\",\n",
    "                            \"turbine_id\": \"turbine_id\",\n",
    "                            \"turbine_status\": \"WTUR.TurSt\",\n",
    "                            \"wind_direction\": \"WMET.HorWdDir\",\n",
    "                            \"wind_speed\": \"WMET.HorWdSpd\",\n",
    "                            \"power_output\": \"WTUR.W\",\n",
    "                            \"nacelle_direction\": \"WNAC.Dir\"\n",
    "                            }\n",
    "elif platform == \"linux\":\n",
    "    DATA_DIR = \"/pl/active/paolab/awaken_data/kp.turbine.z02.b0/\"\n",
    "    PL_SAVE_PATH = \"/scratch/alpine/aohe7145/awaken_data/kp.turbine.zo2.b0.raw.parquet\"\n",
    "    FILE_SIGNATURE = \"kp.turbine.z02.b0.*.*.*.nc\"\n",
    "    MULTIPROCESSOR = \"mpi\"\n",
    "    TURBINE_INPUT_FILEPATH = \"/projects/aohe7145/toolboxes/wind-forecasting/examples/inputs/ge_282_127.yaml\"\n",
    "    FARM_INPUT_FILEPATH = \"/projects/aohe7145/toolboxes/wind-forecasting/examples/inputs/gch_KP_v4.yaml\"\n",
    "    FEATURES = [\"time\", \"turbine_id\", \"turbine_status\", \"wind_direction\", \"wind_speed\", \"power_output\", \"nacelle_direction\"]\n",
    "    WIDE_FORMAT = False\n",
    "    COLUMN_MAPPING = {\"time\": \"date\",\n",
    "                            \"turbine_id\": \"turbine_id\",\n",
    "                            \"turbine_status\": \"WTUR.TurSt\",\n",
    "                            \"wind_direction\": \"WMET.HorWdDir\",\n",
    "                            \"wind_speed\": \"WMET.HorWdSpd\",\n",
    "                            \"power_output\": \"WTUR.W\",\n",
    "                            \"nacelle_direction\": \"WNAC.Dir\"\n",
    "                            }\n",
    "\n",
    "DT = 5\n",
    "CHUNK_SIZE = 100000\n",
    "FEATURES = [\"time\", \"turbine_id\", \"turbine_status\", \"wind_direction\", \"wind_speed\", \"power_output\", \"nacelle_direction\"]\n",
    "WIDE_FORMAT = True\n",
    "DATA_FORMAT = \"netcdf\"\n",
    "FFILL_LIMIT = int(60 * 60 * 10 // DT)\n",
    "\n",
    "turbine_ids =  [\"wt028\", \"wt033\", \"wt073\"]\n",
    "COLUMN_MAPPING = None  # Define this if you're using CSV and need column mapping\n",
    "#\n",
    "if FILE_SIGNATURE.endswith(\".nc\"):\n",
    "    DATA_FORMAT = \"netcdf\"\n",
    "elif FILE_SIGNATURE.endswith(\".csv\"):\n",
    "    DATA_FORMAT = \"csv\"\n",
    "else:\n",
    "    raise ValueError(\"Invalid file signature. Please specify either '*.nc' or '*.csv'.\")\n",
    "data_loader = DataLoader(\n",
    "    data_dir=DATA_DIR,\n",
    "    file_signature=FILE_SIGNATURE,\n",
    "    save_path=PL_SAVE_PATH,\n",
    "    turbine_ids=turbine_ids,\n",
    "    multiprocessor=MULTIPROCESSOR,\n",
    "    chunk_size=CHUNK_SIZE,\n",
    "    desired_feature_types=FEATURES,\n",
    "    dt=DT,\n",
    "    ffill_limit=FFILL_LIMIT,\n",
    "    data_format=DATA_FORMAT,\n",
    "    column_mapping=COLUMN_MAPPING,\n",
    "    wide_format=WIDE_FORMAT\n",
    ")"
   ]
  },
  {
   "cell_type": "code",
   "execution_count": null,
   "metadata": {},
   "outputs": [],
   "source": [
    "data_loader.print_netcdf_structure(data_loader.file_paths[0])"
   ]
  },
  {
   "cell_type": "code",
   "execution_count": null,
   "metadata": {},
   "outputs": [],
   "source": [
    "if not RELOAD_DATA and os.path.exists(data_loader.save_path):\n",
    "     # Note that the order of the columns in the provided schema must match the order of the columns in the CSV being read.\n",
    "    # schema = pl.Schema(dict(sorted(({**{\"time\": pl.Datetime(time_unit=\"ms\")},\n",
    "    #             **{\n",
    "    #                 f\"{feat}_{tid}\": pl.Float64\n",
    "    #                 for feat in FEATURES \n",
    "    #                 for tid in [f\"wt{d+1:03d}\" for d in range(88)]}\n",
    "    #             }).items())))\n",
    "    logging.info(\"🔄 Loading existing Parquet file\")\n",
    "    df_query = pl.scan_parquet(source=data_loader.save_path)\n",
    "    logging.info(\"✅ Loaded existing Parquet file successfully\")\n",
    "    data_loader.available_features = sorted(df_query.collect_schema().names())\n",
    "    data_loader.turbine_ids = sorted(set(col.split(\"_\")[-1] for col in data_loader.available_features if \"wt\" in col))\n",
    "else:\n",
    "    logging.info(\"🔄 Processing new data files\")\n",
    "    df_query = data_loader.read_multi_files()\n",
    "    df_query = data_loader.postprocess_multi_files(df_query) \n",
    "    if df_query is not None:\n",
    "        # Perform any additional operations on df_query if needed\n",
    "        logging.info(\"✅ Data processing completed successfully\")\n",
    "    else:\n",
    "        logging.warning(\"⚠️ No data was processed\")"
   ]
  },
  {
   "cell_type": "markdown",
   "metadata": {},
   "source": [
    "## Resampling & Forward/Backward Fill"
   ]
  },
  {
   "cell_type": "code",
   "execution_count": null,
   "metadata": {},
   "outputs": [],
   "source": [
    "df_query.select(\"time\").collect()"
   ]
  },
  {
   "cell_type": "code",
   "execution_count": null,
   "metadata": {},
   "outputs": [],
   "source": [
    "logging.info(f\"Started sorting.\")\n",
    "df_query = df_query.sort(\"time\")\n",
    "logging.info(f\"Finished sorting.\")\n",
    "\n",
    "logging.info(f\"Started resampling.\") \n",
    "full_datetime_range = df_query.select(pl.datetime_range(\n",
    "    start=df_query.select(\"time\").min().collect().item(),\n",
    "    end=df_query.select(\"time\").max().collect().item(),\n",
    "    interval=f\"{data_loader.dt}s\", time_unit=df_query.collect_schema()[\"time\"].time_unit).alias(\"time\"))\\\n",
    "        .collect(streaming=True).lazy()\n",
    "    \n",
    "df_query = full_datetime_range.join(df_query, on=\"time\", how=\"left\") # NOTE: @Aoife 10/18 make sure all time stamps are included, to interpolate continuously later\n",
    "logging.info(f\"Finished resampling.\") \n",
    "\n",
    "logging.info(f\"Started forward/backward fill.\") \n",
    "df_query = df_query.fill_null(strategy=\"forward\").fill_null(strategy=\"backward\") # NOTE: @Aoife for KP data, need to fill forward null gaps, don't know about Juan's data\n",
    "logging.info(f\"Finished forward/backward fill.\") "
   ]
  },
  {
   "cell_type": "code",
   "execution_count": null,
   "metadata": {},
   "outputs": [],
   "source": [
    "df_query.filter(pl.any_horizontal(pl.all().is_not_null())).collect()"
   ]
  },
  {
   "cell_type": "markdown",
   "metadata": {},
   "source": [
    "## Plot Wind Farm, Data Distributions"
   ]
  },
  {
   "cell_type": "code",
   "execution_count": null,
   "metadata": {},
   "outputs": [],
   "source": [
    "data_inspector = DataInspector(\n",
    "    turbine_input_filepath=TURBINE_INPUT_FILEPATH,\n",
    "    farm_input_filepath=FARM_INPUT_FILEPATH,\n",
    "    data_format='auto'  # This will automatically detect the data format (wide or long)\n",
    ")"
   ]
  },
  {
   "cell_type": "code",
   "execution_count": null,
   "metadata": {},
   "outputs": [],
   "source": [
    "if PLOT:\n",
    "    data_inspector.plot_wind_farm()"
   ]
  },
  {
   "cell_type": "code",
   "execution_count": null,
   "metadata": {},
   "outputs": [],
   "source": [
    "if PLOT:\n",
    "    data_inspector.plot_wind_speed_power(df_query, turbine_ids=[\"wt073\"])"
   ]
  },
  {
   "cell_type": "code",
   "execution_count": null,
   "metadata": {},
   "outputs": [],
   "source": [
    "if PLOT:\n",
    "    data_inspector.plot_wind_speed_weibull(df_query, turbine_ids=\"all\")"
   ]
  },
  {
   "cell_type": "code",
   "execution_count": null,
   "metadata": {},
   "outputs": [],
   "source": [
    "if PLOT:\n",
    "    data_inspector.plot_wind_rose(df_query, turbine_ids=\"all\")"
   ]
  },
  {
   "cell_type": "code",
   "execution_count": null,
   "metadata": {},
   "outputs": [],
   "source": [
    "if PLOT:\n",
    "    data_inspector.plot_correlation(df_query, \n",
    "    DataInspector.get_features(df_query, feature_types=[\"wind_speed\", \"wind_direction\", \"nacelle_direction\"], turbine_ids=[\"wt073\"]))"
   ]
  },
  {
   "cell_type": "code",
   "execution_count": null,
   "metadata": {},
   "outputs": [],
   "source": [
    "if PLOT:\n",
    "   data_inspector.plot_boxplot_wind_speed_direction(df_query, turbine_ids=[\"wt073\"])"
   ]
  },
  {
   "cell_type": "code",
   "execution_count": null,
   "metadata": {},
   "outputs": [],
   "source": [
    "if PLOT:\n",
    "    data_inspector.plot_time_series(df_query, turbine_ids=[\"wt073\"])"
   ]
  },
  {
   "cell_type": "markdown",
   "metadata": {},
   "source": [
    "## OpenOA Data Preparation & Inspection"
   ]
  },
  {
   "cell_type": "code",
   "execution_count": null,
   "metadata": {},
   "outputs": [],
   "source": [
    "ws_cols = DataInspector.get_features(df_query, \"wind_speed\")\n",
    "wd_cols = DataInspector.get_features(df_query, \"wind_direction\")\n",
    "pwr_cols = DataInspector.get_features(df_query, \"power_output\")"
   ]
  },
  {
   "cell_type": "code",
   "execution_count": null,
   "metadata": {},
   "outputs": [],
   "source": [
    "print(f\"Features of interest = {data_loader.desired_feature_types}\")\n",
    "print(f\"Available features = {data_loader.available_features}\")\n",
    "# qa.describe(DataInspector.collect_data(df=df_query))"
   ]
  },
  {
   "cell_type": "code",
   "execution_count": null,
   "metadata": {},
   "outputs": [],
   "source": [
    "if PLOT:\n",
    "    plot.column_histograms(DataInspector.collect_data(df=df_query, \n",
    "    feature_types=DataInspector.get_features(df_query, [\"wind_speed\", \"wind_direction\", \"power_output\", \"nacelle_direction\"])))"
   ]
  },
  {
   "cell_type": "code",
   "execution_count": null,
   "metadata": {},
   "outputs": [],
   "source": [
    "data_filter = DataFilter(turbine_availability_col=None, turbine_status_col=\"turbine_status\", multiprocessor=MULTIPROCESSOR)"
   ]
  },
  {
   "cell_type": "code",
   "execution_count": null,
   "metadata": {},
   "outputs": [],
   "source": [
    "# df_query.filter(pl.col(\"time\") <= t2).collect()"
   ]
  },
  {
   "cell_type": "markdown",
   "metadata": {},
   "source": [
    "### Nullify Inoperational Turbine Rows"
   ]
  },
  {
   "cell_type": "code",
   "execution_count": null,
   "metadata": {},
   "outputs": [],
   "source": [
    "# check if wind speed/dir measurements from inoperational turbines differ from fully operational \n",
    "# df_query = data_filter.filter_inoperational(df_query, status_codes=[1], include_nan=False)\n",
    "status_codes = [1]\n",
    "mask = lambda tid: pl.col(f\"turbine_status_{tid}\").is_in(status_codes) | pl.col(f\"turbine_status_{tid}\").is_null()\n",
    "features = ws_cols\n",
    "\n",
    "if PLOT:\n",
    "    DataInspector.print_pc_unfiltered_vals(df_query, features, mask)\n",
    "    data_inspector.plot_filtered_vs_unfiltered(df_query, mask, ws_cols + wd_cols, [\"wind_speed\", \"wind_direction\"], [\"Wind Speed [m/s]\", \"Wind Direction [deg]\"])\n"
   ]
  },
  {
   "cell_type": "code",
   "execution_count": null,
   "metadata": {},
   "outputs": [],
   "source": [
    "# loop through each turbine's wind speed and wind direction columns, and compare the distribution of data with and without the inoperational turbines\n",
    "# fill out_of_range measurements with Null st they are marked for interpolation via impute or linear/forward fill interpolation later\n",
    "threshold = 0.01\n",
    "df_query = data_filter.conditional_filter(df_query, threshold, mask, ws_cols + wd_cols)"
   ]
  },
  {
   "cell_type": "code",
   "execution_count": null,
   "metadata": {},
   "outputs": [],
   "source": [
    "df_query.head().collect()\n",
    "# df_query.filter(pl.col(\"time\") <= t2).collect()"
   ]
  },
  {
   "cell_type": "markdown",
   "metadata": {},
   "source": [
    "### Wind Speed Range Filter"
   ]
  },
  {
   "cell_type": "code",
   "execution_count": null,
   "metadata": {},
   "outputs": [],
   "source": [
    "\n",
    "# check for wind speed values that are outside of the acceptable range\n",
    "if RELOAD_DATA or not os.path.exists(os.path.join(DATA_DIR, \"out_of_range.npy\")):\n",
    "    ws = DataInspector.collect_data(df=df_query, feature_types=\"wind_speed\")\n",
    "    out_of_range = (filters.range_flag(ws, lower=0, upper=70) & ~ws.isna()).values # range flag includes formerly null values as nan\n",
    "    del ws\n",
    "    np.save(os.path.join(DATA_DIR, \"out_of_range.npy\"), out_of_range)\n",
    "else:\n",
    "  out_of_range = np.load(os.path.join(DATA_DIR, \"out_of_range.npy\"))\n",
    "# qa.describe(DataInspector.collect_data(df=df_query, feature_types=\"wind_speed\", mask=np.any(out_of_range, axis=1)))\n",
    "\n",
    "# check if wind speed/dir measurements from inoperational turbines differ from fully operational \n",
    "mask = lambda tid: ~out_of_range[:, data_loader.turbine_ids.index(tid)]\n",
    "features = ws_cols\n",
    "\n",
    "if PLOT:\n",
    "    DataInspector.print_pc_unfiltered_vals(df_query, features, mask)\n",
    "    data_inspector.plot_filtered_vs_unfiltered(df_query, mask, ws_cols, [\"wind_speed\"], [\"Wind Speed [m/s]\"])\n",
    "\n"
   ]
  },
  {
   "cell_type": "code",
   "execution_count": null,
   "metadata": {},
   "outputs": [],
   "source": [
    "# loop through each turbine's wind speed and wind direction columns, and compare the distribution of data with and without the inoperational turbines\n",
    "# fill out_of_range measurements with Null st they are marked for interpolation via impute or linear/forward fill interpolation later\n",
    "threshold = 0.01\n",
    "df_query = data_filter.conditional_filter(df_query, threshold, mask, ws_cols)"
   ]
  },
  {
   "cell_type": "code",
   "execution_count": null,
   "metadata": {},
   "outputs": [],
   "source": [
    "del out_of_range \n",
    "df_query.head().collect()"
   ]
  },
  {
   "cell_type": "markdown",
   "metadata": {},
   "source": [
    "### Power Curve Window Range Filter"
   ]
  },
  {
   "cell_type": "code",
   "execution_count": null,
   "metadata": {},
   "outputs": [],
   "source": [
    "# apply a window range filter to remove data with power values outside of the window from 20 to 3000 kW for wind speeds between 5 and 40 m/s.\n",
    "# identifies when turbine is shut down, filtering for normal turbine operation\n",
    "if RELOAD_DATA or not os.path.exists(os.path.join(DATA_DIR, \"out_of_window.npy\")):\n",
    "  out_of_window = np.stack([(filters.window_range_flag(window_col=DataInspector.collect_data(df=df_query, \n",
    "                                                                                    feature_types=[\"wind_speed\"], \n",
    "                                                                                    turbine_ids=[tid])[f\"wind_speed_{tid}\"],\n",
    "                                                    window_start=5., window_end=40., \n",
    "                                                    value_col=DataInspector.collect_data(df=df_query, \n",
    "                                                                                    feature_types=[\"power_output\"], \n",
    "                                                                                    turbine_ids=[tid])[f\"power_output_{tid}\"],\n",
    "                                                    value_min=20., value_max=3000.)\n",
    "                        & df_query.select(no_nulls=pl.all_horizontal(pl.col(f\"wind_speed_{tid}\").is_not_null(), pl.col(f\"power_output_{tid}\").is_not_null()))\\\n",
    "                                  .collect(streaming=True).to_pandas()[\"no_nulls\"]\n",
    "                                #   & ~DataInspector.collect_data(df=df_query, feature_types=\"wind_speed\", turbine_ids=tid).isna()\n",
    "                                #   & ~DataInspector.collect_data(df=df_query, feature_types=\"power_output\", turbine_ids=tid).isna()\n",
    "                                  ).values for tid in data_loader.turbine_ids], axis=1)\n",
    "\n",
    "  np.save(os.path.join(DATA_DIR, \"out_of_window.npy\"), out_of_window)\n",
    "else:\n",
    "  out_of_window = np.load(os.path.join(DATA_DIR, \"out_of_window.npy\"))\n",
    "\n",
    "# check if wind speed/dir measurements from inoperational turbines differ from fully operational \n",
    "mask = lambda tid: ~out_of_window[:, data_loader.turbine_ids.index(tid)]\n",
    "features = ws_cols \n",
    "\n",
    "if PLOT:\n",
    "  DataInspector.print_pc_unfiltered_vals(df_query, features, mask)\n",
    "  data_inspector.plot_filtered_vs_unfiltered(df_query, mask, features, [\"wind_speed\"], [\"Wind Speed [m/s]\"])\n",
    "\n"
   ]
  },
  {
   "cell_type": "code",
   "execution_count": null,
   "metadata": {},
   "outputs": [],
   "source": [
    "if PLOT:\n",
    "    # plot values that are outside of power-wind speed range\n",
    "    plot.plot_power_curve(\n",
    "        DataInspector.collect_data(df=df_query, feature_types=\"wind_speed\").to_numpy().flatten(),\n",
    "        DataInspector.collect_data(df=df_query, feature_types=\"power_output\").to_numpy().flatten(),\n",
    "        flag=out_of_window.flatten(),\n",
    "        flag_labels=(\"Outside Acceptable Window\", \"Acceptable Power Curve Points\"),\n",
    "        xlim=(-1, 15),\n",
    "        ylim=(-100, 3000),\n",
    "        legend=True,\n",
    "        scatter_kwargs=dict(alpha=0.4, s=10)\n",
    "    )"
   ]
  },
  {
   "cell_type": "code",
   "execution_count": null,
   "metadata": {},
   "outputs": [],
   "source": [
    "# fill cells corresponding to values that are outside of power-wind speed window range with Null st they are marked for interpolation via impute or linear/forward fill interpolation later\n",
    "# loop through each turbine's wind speed and wind direction columns, and compare the distribution of data with and without the inoperational turbines\n",
    "threshold = 0.01\n",
    "df_query = data_filter.conditional_filter(df_query, threshold, mask, features)"
   ]
  },
  {
   "cell_type": "code",
   "execution_count": null,
   "metadata": {},
   "outputs": [],
   "source": [
    "del out_of_window\n",
    "df_query.head().collect()"
   ]
  },
  {
   "cell_type": "markdown",
   "metadata": {},
   "source": [
    "### Power Curve Bin Filter"
   ]
  },
  {
   "cell_type": "code",
   "execution_count": null,
   "metadata": {},
   "outputs": [],
   "source": [
    "# apply a bin filter to remove data with power values outside of an envelope around median power curve at each wind speed\n",
    "if RELOAD_DATA or not os.path.exists(os.path.join(DATA_DIR, \"bin_outliers.npy\")):\n",
    "  bin_outliers = np.stack([(filters.bin_filter(\n",
    "                                    bin_col=f\"power_output_{tid}\", \n",
    "                                    value_col=f\"wind_speed_{tid}\", \n",
    "                                    bin_width=50, threshold=3,\n",
    "                                    center_type=\"median\", \n",
    "                                    bin_min=20., bin_max=0.90*(df_query.select(f\"power_output_{tid}\").max().collect().item() or 3000.),\n",
    "                                    threshold_type=\"scalar\", direction=\"below\",\n",
    "                                    data=DataInspector.collect_data(df=df_query, \n",
    "                                                                    feature_types=[\"wind_speed\", \"power_output\"], \n",
    "                                                                    turbine_ids=[tid])\n",
    "                                    )\n",
    "                                  & df_query.select(no_nulls=pl.all_horizontal(pl.col(f\"wind_speed_{tid}\").is_not_null(), pl.col(f\"power_output_{tid}\").is_not_null()))\\\n",
    "                                    .collect().to_pandas()[\"no_nulls\"]\n",
    "                                    ).values for tid in data_loader.turbine_ids], axis=1)\n",
    "  np.save(os.path.join(DATA_DIR, \"bin_outliers.npy\"), bin_outliers)\n",
    "else:\n",
    "  bin_outliers = np.load(os.path.join(DATA_DIR, \"bin_outliers.npy\"))\n",
    "\n",
    "# check if wind speed/dir measurements from inoperational turbines differ from fully operational \n",
    "mask = lambda tid: ~bin_outliers[:, data_loader.turbine_ids.index(tid)]\n",
    "features = ws_cols\n",
    "\n",
    "if PLOT:\n",
    "  DataInspector.print_pc_unfiltered_vals(df_query, features, mask)\n",
    "  data_inspector.plot_filtered_vs_unfiltered(df_query, mask, features, [\"wind_speed\"], [\"Wind Speed [m/s]\"])"
   ]
  },
  {
   "cell_type": "code",
   "execution_count": null,
   "metadata": {},
   "outputs": [],
   "source": [
    "# print(mask(\"wt001\").shape, df_query.select(pl.len()).collect())\n",
    "if PLOT:\n",
    "    # plot values outside the power-wind speed bin filter\n",
    "    plot.plot_power_curve(\n",
    "        DataInspector.collect_data(df=df_query, feature_types=\"wind_speed\").to_numpy().flatten(),\n",
    "        DataInspector.collect_data(df=df_query, feature_types=\"power_output\").to_numpy().flatten(),\n",
    "        flag=bin_outliers.flatten(),\n",
    "        flag_labels=(\"Anomylous Data\", \"Normal Wind Speed Sensor Operation\"),\n",
    "        xlim=(-1, 15),\n",
    "        ylim=(-100, 3000),\n",
    "        legend=True,\n",
    "        scatter_kwargs=dict(alpha=0.4, s=10)\n",
    "    )"
   ]
  },
  {
   "cell_type": "code",
   "execution_count": null,
   "metadata": {},
   "outputs": [],
   "source": [
    "# fill cells corresponding to values that are outside of power-wind speed bins with Null st they are marked for interpolation via impute or linear/forward fill interpolation later\n",
    "# loop through each turbine's wind speed and wind direction columns, and compare the distribution of data with and without the inoperational turbines\n",
    "threshold = 0.01\n",
    "df_query = data_filter.conditional_filter(df_query, threshold, mask, features)"
   ]
  },
  {
   "cell_type": "code",
   "execution_count": null,
   "metadata": {},
   "outputs": [],
   "source": [
    "del bin_outliers\n",
    "df_query.head().collect()"
   ]
  },
  {
   "cell_type": "markdown",
   "metadata": {},
   "source": [
    "### Power Curve Fitting"
   ]
  },
  {
   "cell_type": "code",
   "execution_count": null,
   "metadata": {},
   "outputs": [],
   "source": [
    "if PLOT:\n",
    "    # Fit the power curves\n",
    "    iec_curve = power_curve.IEC(\n",
    "        windspeed_col=\"wind_speed\", power_col=\"power_output\",\n",
    "        data=DataInspector.unpivot_dataframe(df_query).select(\"wind_speed\", \"power_output\").filter(pl.all_horizontal(pl.all().is_not_null())).collect(streaming=True).to_pandas(),\n",
    "        )\n",
    "\n",
    "    l5p_curve = power_curve.logistic_5_parametric(\n",
    "        windspeed_col=\"wind_speed\", power_col=\"power_output\",\n",
    "        data=DataInspector.unpivot_dataframe(df_query).select(\"wind_speed\", \"power_output\").filter(pl.all_horizontal(pl.all().is_not_null())).collect(streaming=True).to_pandas(),\n",
    "        )\n",
    "\n",
    "    spline_curve = power_curve.gam(\n",
    "        windspeed_col=\"wind_speed\", power_col=\"power_output\",\n",
    "        data=DataInspector.unpivot_dataframe(df_query).select(\"wind_speed\", \"power_output\").filter(pl.all_horizontal(pl.all().is_not_null())).collect(streaming=True).to_pandas(), \n",
    "        n_splines=20)"
   ]
  },
  {
   "cell_type": "code",
   "execution_count": null,
   "metadata": {},
   "outputs": [],
   "source": [
    "if PLOT:\n",
    "    fig, ax = plot.plot_power_curve(\n",
    "        DataInspector.collect_data(df=df_query, feature_types=\"wind_speed\").to_numpy().flatten(),\n",
    "        DataInspector.collect_data(df=df_query, feature_types=\"power_output\").to_numpy().flatten(),\n",
    "        flag=np.zeros(DataInspector.collect_data(df=df_query, feature_types=\"wind_speed\").shape[0], dtype=bool),\n",
    "        flag_labels=(\"\", \"Filtered Power Curve\"),\n",
    "        xlim=(-1, 15),  # optional input for refining plots\n",
    "        ylim=(-100, 3000),  # optional input for refining plots\n",
    "        legend=False,  # optional flag for adding a legend\n",
    "        scatter_kwargs=dict(alpha=0.4, s=10),  # optional input for refining plots\n",
    "        return_fig=True,\n",
    "    )\n",
    "\n",
    "    x = np.linspace(0, 20, 100)\n",
    "    ax.plot(x, iec_curve(x), color=\"red\", label = \"IEC\", linewidth = 3)\n",
    "    ax.plot(x, spline_curve(x), color=\"C1\", label = \"Spline\", linewidth = 3)\n",
    "    ax.plot(x, l5p_curve(x), color=\"C2\", label = \"L5P\", linewidth = 3)\n",
    "\n",
    "    ax.legend()\n",
    "\n",
    "    fig.tight_layout()\n",
    "    plt.show()"
   ]
  },
  {
   "cell_type": "markdown",
   "metadata": {},
   "source": [
    "### Unresponsive Sensor Filter"
   ]
  },
  {
   "cell_type": "code",
   "execution_count": null,
   "metadata": {},
   "outputs": [],
   "source": [
    "# find stuck sensor measurements for each turbine and set them to null\n",
    "# TODO question does unresponsive flag include nan values\n",
    "# frozen_thresholds = [(data_loader.ffill_limit * i) + 1 for i in range(1, 19)]\n",
    "# print(frozen_thresholds)\n",
    "# ws_pcs = []\n",
    "# wd_pcs = []\n",
    "# pwr_pcs = []\n",
    "# for thr in frozen_thresholds:\n",
    "#     ws_frozen_sensor = filters.unresponsive_flag(data=DataInspector.collect_data(df=df_query, feature_types=\"wind_speed\"), threshold=thr).values\n",
    "#     wd_frozen_sensor = filters.unresponsive_flag(data=DataInspector.collect_data(df=df_query, feature_types=\"wind_direction\"), threshold=thr).values\n",
    "#     pwr_frozen_sensor = filters.unresponsive_flag(data=DataInspector.collect_data(df=df_query, feature_types=\"power_output\"), threshold=thr).values\n",
    "\n",
    "#     # check if wind speed/dir measurements from inoperational turbines differ from fully operational\n",
    "#     print(f\"For a threshold of {thr} for the frozen sensor filters:\")\n",
    "#     ws_pcs.append(DataInspector.print_pc_unfiltered_vals(df_query, ws_cols, lambda tid: ws_frozen_sensor[:, data_loader.turbine_ids.index(tid)]))\n",
    "#     wd_pcs.append(DataInspector.print_pc_unfiltered_vals(df_query, wd_cols, lambda tid: wd_frozen_sensor[:, data_loader.turbine_ids.index(tid)]))\n",
    "#     pwr_pcs.append(DataInspector.print_pc_unfiltered_vals(df_query, pwr_cols, lambda tid: pwr_frozen_sensor[:, data_loader.turbine_ids.index(tid)]))\n",
    "\n",
    "# fig, ax = plt.subplots(3, 1, sharex=True)\n",
    "# for t_idx in range(len(data_loader.turbine_ids)):\n",
    "#     ax[0].scatter(x=frozen_thresholds, y=[x[1][t_idx] for x in ws_pcs], label=data_loader.turbine_ids[t_idx])\n",
    "#     ax[1].scatter(x=frozen_thresholds, y=[x[1][t_idx] for x in wd_pcs], label=data_loader.turbine_ids[t_idx])\n",
    "#     ax[2].scatter(x=frozen_thresholds, y=[x[1][t_idx] for x in pwr_pcs],label=data_loader.turbine_ids[t_idx])\n",
    "\n",
    "# h, l = ax[0].get_legend_handles_labels()\n",
    "# ax[0].legend(h[:len(data_loader.turbine_ids)], l[:len(data_loader.turbine_ids)])\n",
    "# ax[0].set_title(\"Percentage of Unfrozen Wind Speed Measurements\")\n",
    "# ax[1].set_title(\"Percentage of Unfrozen Wind Direction Measurements\")\n",
    "# ax[2].set_title(\"Percentage of Unfrozen Power Output Measurements\")\n",
    "# qa.describe(pl.concat([DataInspector.collect_data(df=df_query, feature_types=feature_type, mask=mask, to_pandas=False)\n",
    "#                         for mask, feature_type in zip([ws_frozen_sensor, wd_frozen_sensor, pwr_frozen_sensor], [\"wind_speed\", \"wind_direction\", \"power_output\"])], \n",
    "#                             how=\"horizontal\")\\\n",
    "#                                .to_pandas())\n",
    "\n",
    "# TODO ASK ERIC if necessary\n",
    "if False:\n",
    "    thr = data_loader.ffill_limit + 1\n",
    "    # frozen_sensor = (filters.unresponsive_flag(data=df_query.select(features).collect(streaming=True).to_pandas(), threshold=thr)\n",
    "                                    # & df_query.select([pl.col(feat).is_not_null().alias(feat) for feat in features])\\\n",
    "                                    #   .collect(streaming=True).to_pandas()\n",
    "                                    #   ).values\n",
    "    features = ws_cols + wd_cols\n",
    "    # frozen_sensor = np.stack([(filters.unresponsive_flag(data=df_query.select(feat).collect(streaming=True).to_pandas(), threshold=thr)\n",
    "    #                                 & df_query.select(pl.col(feat).is_not_null().alias(feat))\\\n",
    "    #                                 .collect(streaming=True).to_pandas()\n",
    "    #                                 ).values for feat in features], axis=1)\n",
    "    # find values of wind speed/direction, where there are duplicate values with nulls inbetween\n",
    "    mask = lambda tid: ~frozen_sensor[:, data_loader.turbine_ids.index(tid)]\n",
    "\n",
    "# df_query.select([pl.col(feat).is_not_null().name.suffix(\"_not_null\") for feat in ws_cols])\\\n",
    "#                                   .collect(streaming=True).to_pandas()\n",
    "# \n",
    "# ws_frozen_sensor = (filters.unresponsive_flag(data=DataInspector.collect_data(df=df_query, feature_types=\"wind_speed\"), threshold=thr)\n",
    "#                                 & df_query.select([pl.col(feat).is_not_null().name.suffix(\"_not_null\") for feat in ws_cols])\\\n",
    "#                                   .collect(streaming=True).to_pandas()\n",
    "#                                   ).values\n",
    "# ws_frozen_sensor\n",
    "# wd_frozen_sensor = np.stack([(filters.unresponsive_flag(data=DataInspector.collect_data(df=df_query, feature_types=\"wind_direction\"), threshold=thr)\n",
    "#                                 & df_query.select(no_nulls=pl.col(f\"wind_speed_{tid}\").is_not_null())\\\n",
    "#                                   .collect(streaming=True).to_pandas()[\"no_nulls\"]\n",
    "#                                   ).values for tid in data_loader.turbine_ids], axis=1)\n",
    "# pwr_frozen_sensor = np.stack([(filters.unresponsive_flag(data=DataInspector.collect_data(df=df_query, feature_types=\"power_output\"), threshold=thr)\n",
    "#                                 & df_query.select(no_nulls=pl.col(f\"wind_speed_{tid}\").is_not_null())\\\n",
    "#                                   .collect(streaming=True).to_pandas()[\"no_nulls\"]\n",
    "#                                   ).values for tid in data_loader.turbine_ids], axis=1)\n",
    "\n",
    "# wd_frozen_sensor = filters.unresponsive_flag(data=DataInspector.collect_data(df=df_query, feature_types=\"wind_direction\"), threshold=thr).values\n",
    "# pwr_frozen_sensor = filters.unresponsive_flag(data=DataInspector.collect_data(df=df_query, feature_types=\"power_output\"), threshold=thr).values\n",
    "\n",
    "# ws_mask = lambda tid: ~ws_frozen_sensor[:, data_loader.turbine_ids.index(tid)]\n",
    "# wd_mask = lambda tid: ~wd_frozen_sensor[:, data_loader.turbine_ids.index(tid)]\n",
    "# pwr_mask = lambda tid: ~pwr_frozen_sensor[:, data_loader.turbine_ids.index(tid)]\n"
   ]
  },
  {
   "cell_type": "code",
   "execution_count": null,
   "metadata": {},
   "outputs": [],
   "source": [
    "if False:\n",
    "    frozen_sensor"
   ]
  },
  {
   "cell_type": "code",
   "execution_count": null,
   "metadata": {},
   "outputs": [],
   "source": [
    "if PLOT and False:\n",
    "    plot.plot_power_curve(\n",
    "        DataInspector.collect_data(df=df_query, feature_types=\"wind_speed\"),\n",
    "        DataInspector.collect_data(df=df_query, feature_types=\"power_output\"),\n",
    "        flag=ws_frozen_sensor,\n",
    "        flag_labels=(f\"Wind Speed Unresponsive Sensors (n={ws_frozen_sensor.sum():,.0f})\", \"Normal Turbine Operations\"),\n",
    "        xlim=(-1, 15),  # optional input for refining plots\n",
    "        ylim=(-100, 3000),  # optional input for refining plots\n",
    "        legend=True,  # optional flag for adding a legend\n",
    "        scatter_kwargs=dict(alpha=0.4, s=10)  # optional input for refining plots\n",
    "    )\n",
    "\n",
    "    plot.plot_power_curve(\n",
    "        DataInspector.collect_data(df=df_query, feature_types=\"wind_speed\"),\n",
    "        DataInspector.collect_data(df=df_query, feature_types=\"power_output\"),\n",
    "        flag=wd_frozen_sensor,\n",
    "        flag_labels=(f\"Wind Direction Unresponsive Sensors (n={wd_frozen_sensor.sum():,.0f})\", \"Normal Turbine Operations\"),\n",
    "        xlim=(-1, 15),  # optional input for refining plots\n",
    "        ylim=(-100, 3000),  # optional input for refining plots\n",
    "        legend=True,  # optional flag for adding a legend\n",
    "        scatter_kwargs=dict(alpha=0.4, s=10)  # optional input for refining plots\n",
    "    )\n",
    "\n",
    "    plot.plot_power_curve(\n",
    "        DataInspector.collect_data(df=df_query, feature_types=\"wind_speed\"),\n",
    "        DataInspector.collect_data(df=df_query, feature_types=\"power_output\"),\n",
    "        flag=pwr_frozen_sensor,\n",
    "        flag_labels=(f\"Power Output Unresponsive Sensors (n={pwr_frozen_sensor.sum():,.0f})\", \"Normal Turbine Operations\"),\n",
    "        xlim=(-1, 15),  # optional input for refining plots\n",
    "        ylim=(-100, 3000),  # optional input for refining plots\n",
    "        legend=True,  # optional flag for adding a legend\n",
    "        scatter_kwargs=dict(alpha=0.4, s=10)  # optional input for refining plots\n",
    "    )"
   ]
  },
  {
   "cell_type": "code",
   "execution_count": null,
   "metadata": {},
   "outputs": [],
   "source": [
    "# change the values corresponding to frozen sensor measurements to null or interpolate (instead of dropping full row, since other sensors could be functioning properly)\n",
    "# fill stuck sensor measurements with Null st they are marked for interpolation later,\n",
    "if False:\n",
    "    threshold = 0.01\n",
    "    df_query = data_filter.conditional_filter(df_query, threshold, mask, features)\n",
    "# df_query = df_query.with_columns(\n",
    "#                 [pl.when(~frozen_mask[:, data_loader.turbine_ids.index(feat.split(\"_\")[-1])]).then(pl.col(feat)).alias(feat)\n",
    "#                 for features, frozen_mask in zip(\n",
    "#                     [ws_cols, wd_cols, pwr_cols], \n",
    "#                     [ws_frozen_sensor, wd_frozen_sensor, pwr_frozen_sensor])\n",
    "#                 for feat in features]\n",
    "# )"
   ]
  },
  {
   "cell_type": "code",
   "execution_count": null,
   "metadata": {},
   "outputs": [],
   "source": [
    "if False:\n",
    "    del frozen_sensor"
   ]
  },
  {
   "cell_type": "markdown",
   "metadata": {},
   "source": [
    "### Assess and Impute/Interpolate Turbine Missing Data from Correlated Measurements OR Split Dataset during Time Stamps for which many Turbines have Missing Data"
   ]
  },
  {
   "cell_type": "code",
   "execution_count": null,
   "metadata": {},
   "outputs": [],
   "source": [
    "df_query.head().collect()"
   ]
  },
  {
   "cell_type": "code",
   "execution_count": null,
   "metadata": {},
   "outputs": [],
   "source": [
    "if PLOT:\n",
    "    data_inspector.plot_time_series(df_query, turbine_ids=\"all\")"
   ]
  },
  {
   "cell_type": "code",
   "execution_count": null,
   "metadata": {},
   "outputs": [],
   "source": [
    "def add_df_continuity_columns(df, mask):\n",
    "  # change first value of continuous_shifted to false such that add_df_agg_continuity_columns catches it as a start time for a period \n",
    "  return df\\\n",
    "        .filter(mask)\\\n",
    "        .with_columns(dt=pl.col(\"time\").diff())\\\n",
    "        .with_columns(dt=pl.when(pl.int_range(0, pl.len()) == 0).then(np.timedelta64(data_loader.dt, \"s\")).otherwise(pl.col(\"dt\")))\\\n",
    "        .select(\"time\", \"dt\", cs.starts_with(\"num_missing\"), cs.starts_with(\"is_missing\"))\\\n",
    "        .with_columns(continuous=pl.col(\"dt\")==np.timedelta64(data_loader.dt, \"s\"))\\\n",
    "        .with_columns(continuous_shifted=pl.col(\"continuous\").shift(-1, fill_value=True))\n",
    "\n",
    "def add_df_agg_continuity_columns(df):\n",
    "  # if the continuous flag is True, but the value in the row before it False\n",
    "  df = df.filter(pl.col(\"continuous\") | (pl.col(\"continuous\") & ~pl.col(\"continuous_shifted\")) |  (~pl.col(\"continuous\") & pl.col(\"continuous_shifted\")))\n",
    "  start_time_cond = ((pl.col(\"continuous\") & ~pl.col(\"continuous_shifted\"))).shift() | (pl.int_range(0, pl.len()) == 0)\n",
    "  end_time_cond = (~pl.col(\"continuous\") & pl.col(\"continuous_shifted\"))\n",
    "  return pl.concat([df.filter(start_time_cond).select(start_time=pl.col(\"time\")), \n",
    "                    df.with_columns(end_time=pl.col(\"time\").shift(1)).filter(end_time_cond).select(\"end_time\")], how=\"horizontal\")\\\n",
    "            .with_columns(duration=(pl.col(\"end_time\") - pl.col(\"start_time\")))\\\n",
    "            .sort(\"start_time\")\\\n",
    "            .drop_nulls()\n",
    "\n",
    "def get_continuity_group_index(df):\n",
    "  # Create the condition for the group\n",
    "  group_number = None\n",
    "\n",
    "  # Create conditions to assign group numbers based on time ranges\n",
    "  for i, (start, end) in enumerate(df.collect().select(\"start_time\", \"end_time\").iter_rows()):\n",
    "      # print(i, start, end, duration)\n",
    "      time_cond = pl.col(\"time\").is_between(start, end)\n",
    "      if group_number is None:\n",
    "          group_number = pl.when(time_cond).then(pl.lit(i))\n",
    "      else:\n",
    "          group_number = group_number.when(time_cond).then(pl.lit(i))\n",
    "\n",
    "  # If no group is matched, assign a default value (e.g., -1) \n",
    "  # group_number = group_number.when(pl.col(\"time\") > end).then(pl.lit(i + 1))\n",
    "  group_number = group_number.otherwise(pl.lit(-1))\n",
    "  return group_number\n",
    "\n",
    "def group_df_by_continuity(df, agg_df):\n",
    "  group_number = get_continuity_group_index(agg_df)\n",
    "\n",
    "  return pl.concat([agg_df, df.with_columns(group_number.alias(\"continuity_group\"))\\\n",
    "          .filter(pl.col(\"continuity_group\") != -1)\\\n",
    "          .group_by(\"continuity_group\")\\\n",
    "          .agg(cs.starts_with(\"is_missing\").sum())\\\n",
    "          .with_columns([pl.sum_horizontal(cs.contains(col) & cs.starts_with(\"is_missing\")).alias(f\"is_missing_{col}\") for col in missing_data_cols])\\\n",
    "          .sort(\"continuity_group\")], how=\"horizontal\")\n",
    "\n",
    "def merge_adjacent_periods(agg_df):\n",
    "    # merge rows with end times corresponding to start times of the next row into the next row, until no more rows need to be merged\n",
    "    # loop through and merge as long as the shifted -1 end time + dt == the start time\n",
    "    all_times = agg_df.select(pl.col(\"start_time\"), pl.col(\"end_time\")).collect()\n",
    "    data = {\"start_time\":[], \"end_time\": []}\n",
    "    start_time_idx = 0\n",
    "    for end_time_idx in range(all_times.select(pl.len()).item()):\n",
    "        end_time = all_times.item(end_time_idx, \"end_time\") \n",
    "        if not (end_time_idx + 1 == all_times.select(pl.len()).item()) and (end_time + timedelta(seconds=data_loader.dt)  == all_times.item(end_time_idx + 1, \"start_time\")):\n",
    "            continue\n",
    "        \n",
    "        data[\"start_time\"].append(all_times.item(start_time_idx, \"start_time\"))\n",
    "        data[\"end_time\"].append(end_time)\n",
    "\n",
    "        start_time_idx = end_time_idx + 1\n",
    "\n",
    "    return pl.LazyFrame(data).with_columns((pl.col(\"end_time\") - pl.col(\"start_time\")).alias(\"duration\"))"
   ]
  },
  {
   "cell_type": "code",
   "execution_count": null,
   "metadata": {},
   "outputs": [],
   "source": [
    "# if there is a short or long gap for some turbines, impute them using the imputing.impute_all_assets_by_correlation function\n",
    "#       else if there is a short or long gap for many turbines, split the dataset\n",
    "missing_col_thr = max(1, int(len(data_loader.turbine_ids) * 0.05))\n",
    "missing_duration_thr = np.timedelta64(5, \"m\")\n",
    "minimum_not_missing_duration = np.timedelta64(10, \"m\")\n",
    "missing_data_cols = [\"wind_speed\", \"wind_direction\", \"nacelle_direction\"]\n",
    "\n",
    "# check for any periods of time for which more than 'missing_col_thr' features have missing data\n",
    "df_query2 = df_query\\\n",
    "        .with_columns([cs.contains(col).is_null().name.prefix(\"is_missing_\") for col in missing_data_cols])\\\n",
    "        .with_columns(**{f\"num_missing_{col}\": pl.sum_horizontal((cs.contains(col) & cs.starts_with(\"is_missing\"))) for col in missing_data_cols})\n",
    "\n",
    "# subset of data, indexed by time, which has <= the threshold number of missing columns\n",
    "df_query_not_missing_times = add_df_continuity_columns(df_query2, mask=pl.sum_horizontal(cs.starts_with(\"num_missing\")) <= missing_col_thr)\n",
    "\n",
    "# subset of data, indexed by time, which has > the threshold number of missing columns\n",
    "df_query_missing_times = add_df_continuity_columns(df_query2, mask=pl.sum_horizontal(cs.starts_with(\"num_missing\")) > missing_col_thr)\n",
    "\n",
    "# start times, end times, and durations of each of the continuous subsets of data in df_query_missing_times \n",
    "df_query_missing = add_df_agg_continuity_columns(df_query_missing_times)\n",
    "\n",
    "# start times, end times, and durations of each of the continuous subsets of data in df_query_not_missing_times \n",
    "# AND of each of the coninuous subsets of data in df_query_missing_times that are under the threshold duration time \n",
    "df_query_not_missing = pl.concat([add_df_agg_continuity_columns(df_query_not_missing_times), \n",
    "                                  df_query_missing.filter(pl.col(\"duration\") <= missing_duration_thr)])\\\n",
    "                          .sort(\"start_time\")\n",
    "\n",
    "df_query_missing = df_query_missing.filter(pl.col(\"duration\") > missing_duration_thr)\n",
    "\n",
    "if df_query_not_missing.select(pl.len()).collect().item() == 0:\n",
    "  raise Exception(\"Parameters 'missing_col_thr' or 'missing_duration_thr' are too stringent, can't find any eligible durations of time.\")"
   ]
  },
  {
   "cell_type": "code",
   "execution_count": null,
   "metadata": {},
   "outputs": [],
   "source": [
    "df_query_not_missing.collect()"
   ]
  },
  {
   "cell_type": "code",
   "execution_count": null,
   "metadata": {},
   "outputs": [],
   "source": [
    "df_query_missing = merge_adjacent_periods(df_query_missing)\n",
    "df_query_not_missing = merge_adjacent_periods(df_query_not_missing)\n"
   ]
  },
  {
   "cell_type": "code",
   "execution_count": null,
   "metadata": {},
   "outputs": [],
   "source": [
    "df_query_not_missing.collect()"
   ]
  },
  {
   "cell_type": "code",
   "execution_count": null,
   "metadata": {},
   "outputs": [],
   "source": [
    "df_query_missing = group_df_by_continuity(df_query2, df_query_missing)\n",
    "df_query_not_missing = group_df_by_continuity(df_query2, df_query_not_missing)\n",
    "df_query_not_missing = df_query_not_missing.filter(pl.col(\"duration\") >= minimum_not_missing_duration)\n",
    "df_query_not_missing.collect()"
   ]
  },
  {
   "cell_type": "code",
   "execution_count": null,
   "metadata": {},
   "outputs": [],
   "source": [
    "# df_query_not_missing.select(cs.contains(\"wind_speed_wt030\") | cs.contains(\"wind_speed_wt081\"), (pl.col(\"duration\") / np.timedelta64(data_loader.dt, \"s\"))).collect()\n",
    "\n",
    "# remove sections that contain a feature for which every value is null\n",
    "# df_query_not_missing.filter(~pl.any_horizontal((cs.starts_with(\"is_missing\") & cs.contains(\"wt\")) == ((pl.col(\"duration\") / np.timedelta64(data_loader.dt, \"s\")) + 1))).collect()\n",
    "\n",
    "\n",
    "# TODO URGENT either remove that feature altogether, or remove durations for which that feature is absent, or base imputations off full dataset and impute it from a nearby turbine\n",
    "# remove columns that contain a feature for which every value is null\n",
    "# df_query_not_missing.collect()\n",
    "# df_query_not_missing.filter(~pl.any_horizontal((cs.starts_with(\"is_missing\") & cs.contains(\"wt\")) == ((pl.col(\"duration\") / np.timedelta64(data_loader.dt, \"s\")) + 1))).collect()"
   ]
  },
  {
   "cell_type": "code",
   "execution_count": null,
   "metadata": {},
   "outputs": [],
   "source": [
    "df_query = df_query2.select(data_loader.available_features)"
   ]
  },
  {
   "cell_type": "code",
   "execution_count": null,
   "metadata": {},
   "outputs": [],
   "source": [
    "if PLOT:\n",
    "  # Plot number of missing wind dir/wind speed data for each wind turbine (missing duration on x axis, turbine id on y axis, color for wind direction/wind speed)\n",
    "  from matplotlib import colormaps\n",
    "  from matplotlib.ticker import MaxNLocator\n",
    "  fig, ax = plt.subplots(1, 1)\n",
    "  for feature_type, marker in zip(missing_data_cols, [\"o\", \"^\"]):\n",
    "    for turbine_id, color in zip(data_loader.turbine_ids, colormaps[\"tab20c\"](np.linspace(0, 1, len(data_loader.turbine_ids)))):\n",
    "      df = df_query_missing.select(\"duration\", f\"is_missing_{feature_type}_{turbine_id}\").collect(streaming=True).to_pandas()\n",
    "      ax.scatter(x=df[\"duration\"].dt.seconds / 3600,\n",
    "                  y=df[f\"is_missing_{feature_type}_{turbine_id}\"].astype(int),  \n",
    "      marker=marker, label=turbine_id, s=400, color=color)\n",
    "  ax.set_title(\"Occurence of Missing Wind Speed (circle) and Wind Direction (triangle) Values vs. Missing Duration, for each Turbine\")\n",
    "  ax.set_xlabel(\"Duration of Missing Values [hrs]\")\n",
    "  ax.set_ylabel(\"Number of Missing Values over this Duration\")\n",
    "  h, l = ax.get_legend_handles_labels()\n",
    "  # ax.legend(h[:len(data_loader.turbine_ids)], l[:len(data_loader.turbine_ids)], ncol=8)\n",
    "  ax.yaxis.set_major_locator(MaxNLocator(integer=True))\n",
    "\n",
    "  # Plot missing duration on x axis, number of missing turbines on y-axis, marker for wind speed vs wind direction,\n",
    "  fig, ax = plt.subplots(1, 1)\n",
    "  for feature_type, marker in zip(missing_data_cols, [\"o\", \"^\"]):\n",
    "    df = df_query_missing.select(\"duration\", (cs.contains(feature_type) & cs.starts_with(\"is_missing\")))\\\n",
    "                            .with_columns(pl.sum_horizontal([f\"is_missing_{feature_type}_{tid}\" for tid in data_loader.turbine_ids]).alias(f\"is_missing_{feature_type}\")).collect(streaming=True).to_pandas()\n",
    "    ax.scatter(x=df[\"duration\"].dt.seconds / 3600,\n",
    "                y=df[f\"is_missing_{feature_type}\"].astype(int),  \n",
    "    marker=marker, label=feature_type, s=400)\n",
    "  ax.set_title(\"Occurence of Missing Wind Speed (circle) and Wind Direction (triangle) Values vs. Missing Duration, for all Turbines\")\n",
    "  ax.set_xlabel(\"Duration of Missing Values [hrs]\")\n",
    "  ax.set_ylabel(\"Number of Missing Values over this Duration\")\n",
    "  h, l = ax.get_legend_handles_labels()\n",
    "  # ax.legend(h[:len(missing_data_cols)], l[:len(missing_data_cols)], ncol=8)\n",
    "  ax.yaxis.set_major_locator(MaxNLocator(integer=True))"
   ]
  },
  {
   "cell_type": "code",
   "execution_count": null,
   "metadata": {},
   "outputs": [],
   "source": [
    "# if more than 'missing_col_thr' columns are missing data for more than 'missing_timesteps_thr', split the dataset at the point of temporal discontinuity\n",
    "# df_query = [df.lazy() for df in df_query.with_columns(get_continuity_group_index(df_query_not_missing).alias(\"continuity_group\"))\\\n",
    "#                           .filter(pl.col(\"continuity_group\") != -1)\\\n",
    "#                           .drop(cs.contains(\"is_missing\") | cs.contains(\"num_missing\"))\n",
    "#                           .collect(streaming=True)\\\n",
    "#                           .sort(\"time\")\n",
    "#                           .partition_by(\"continuity_group\")]\n",
    "\n",
    "df_query = df_query.with_columns(get_continuity_group_index(df_query_not_missing).alias(\"continuity_group\"))\\\n",
    "                          .filter(pl.col(\"continuity_group\") != -1)\\\n",
    "                          .drop(cs.contains(\"is_missing\") | cs.contains(\"num_missing\"))\\\n",
    "                          .sort(\"time\")\n",
    "df_query.collect()\n",
    "# check that each split dataframe a) is continuous in time AND b) has <= than the threshold number of missing columns OR for less than the threshold time span\n",
    "# for df in df_query:\n",
    "#     assert df.select((pl.col(\"time\").diff(null_behavior=\"drop\") == np.timedelta64(data_loader.dt, \"s\")).all()).collect(streaming=True).item()\n",
    "#     assert (df.select((pl.sum_horizontal([(cs.numeric() & cs.contains(col)).is_null() for col in missing_data_cols]) <= missing_col_thr)).collect(streaming=True)\n",
    "#             |  ((df.select(\"time\").max().collect(streaming=True).item() - df.select(\"time\").min().collect(streaming=True).item()) < missing_duration_thr))"
   ]
  },
  {
   "cell_type": "code",
   "execution_count": null,
   "metadata": {},
   "outputs": [],
   "source": [
    "# else, for each of those split datasets, impute the values using the imputing.impute_all_assets_by_correlation function\n",
    "# data_filter.multiprocessor = None\n",
    "# df_query2 = data_filter.fill_multi_missing_datasets(df_query, impute_missing_features=[\"wind_speed\", \"wind_direction\"], \n",
    "#                                                               interpolate_missing_features=[\"wind_speed\", \"wind_direction\", \"nacelle_direction\"], \n",
    "#                                                               available_features=data_loader.available_features)\n",
    "# fill data on single concatenated dataset\n",
    "df_query2 = data_filter._fill_single_missing_dataset(df_idx=0, df=df_query, impute_missing_features=[\"wind_speed\", \"wind_direction\"], \n",
    "                                         interpolate_missing_features=[\"wind_speed\", \"wind_direction\", \"nacelle_direction\"], \n",
    "                                         available_features=data_loader.available_features, parallel=\"turbine_id\")"
   ]
  },
  {
   "cell_type": "code",
   "execution_count": null,
   "metadata": {},
   "outputs": [],
   "source": [
    "df_query2.head(10).collect()"
   ]
  },
  {
   "cell_type": "code",
   "execution_count": null,
   "metadata": {},
   "outputs": [],
   "source": [
    "df_query = df_query.drop(cs.starts_with(\"wind_speed\"), cs.starts_with(\"wind_direction\")).join(df_query2, on=\"time\", how=\"left\")"
   ]
  },
  {
   "cell_type": "code",
   "execution_count": null,
   "metadata": {},
   "outputs": [],
   "source": [
    "# df_query.head(10).collect()\n",
    "# df_query.select(sorted(df_query.collect_schema().names())).collect().write_parquet(os.path.join(DATA_DIR, \"imputed_data.parquet\"), row_group_size=100000)\n",
    "# remerge into one dataframe for nacelle calibration and normalization (may not need to if integrated in models)\n",
    "# df_query = pl.concat([df.with_columns(continuity_group=pl.lit(i)) for i, df in enumerate(df_query)], how=\"vertical\").sort(\"time\")"
   ]
  },
  {
   "cell_type": "markdown",
   "metadata": {},
   "source": [
    "## Nacelle Calibration"
   ]
  },
  {
   "cell_type": "markdown",
   "metadata": {},
   "source": [
    "### Find and correct wind direction offsets from median wind plant wind direction for each turbine"
   ]
  },
  {
   "cell_type": "code",
   "execution_count": null,
   "metadata": {},
   "outputs": [],
   "source": [
    "# turbine_ids = df_query.select(\"turbine_id\").unique().collect(streaming=True).to_numpy()[:, 0]\n",
    "\n",
    "# add the 3 degrees back to the wind direction signal\n",
    "offset = 0.0\n",
    "df_query2 = df_query.with_columns((cs.starts_with(\"wind_direction\") + offset % 360.0))\n",
    "df_query_10min = df_query2\\\n",
    "                    .with_columns(pl.col(\"time\").dt.round(f\"{10}m\").alias(\"time\"))\\\n",
    "                    .group_by(\"time\").agg(cs.numeric().drop_nulls().mean()).sort(\"time\")\n",
    "\n",
    "wd_median = np.nanmedian(df_query_10min.select(cs.starts_with(\"wind_direction\")).collect().to_numpy(), axis=1)\n",
    "wd_median = np.degrees(np.arctan2(np.sin(np.radians(wd_median)), np.cos(np.radians(wd_median))))\n",
    "wd_median = df_query_10min.select(\"time\", cs.starts_with(\"wind_direction\"), cs.starts_with(\"power_output\")).with_columns(wd_median=wd_median)\n",
    "\n",
    "yaw_median = np.nanmedian(df_query_10min.select(cs.starts_with(\"nacelle_direction\")).collect().to_numpy(), axis=1)\n",
    "yaw_median = np.degrees(np.arctan2(np.sin(np.radians(yaw_median)), np.cos(np.radians(yaw_median))))\n",
    "yaw_median = df_query_10min.select(\"time\", cs.starts_with(\"nacelle_direction\"), cs.starts_with(\"power_output\")).with_columns(yaw_median=yaw_median)\n",
    "\n",
    "def plot_wind_offset(full_df, wd_median, title):\n",
    "    _, ax = plt.subplots(1, 1)\n",
    "    for turbine_id in data_loader.turbine_ids:\n",
    "        df = full_df.filter(pl.col(f\"power_output_{turbine_id}\") >= 0).select(\"time\", f\"wind_direction_{turbine_id}\").collect()\n",
    "                            \n",
    "        ax.plot(df.select(\"time\").to_numpy().flatten(), \n",
    "                DataFilter.wrap_180(\n",
    "                            (df.select(f\"wind_direction_{turbine_id}\")\n",
    "                            - wd_median.filter(pl.col(f\"power_output_{turbine_id}\") >= 0).select(f\"wd_median\").collect()).to_numpy().flatten()),\n",
    "                            label=f\"{turbine_id}\")\n",
    "\n",
    "    # ax.legend(ncol=8)\n",
    "    ax.set_xlabel(\"Time (s)\")\n",
    "    ax.set_ylabel(\"Wind Direction - Median Wind Direction (deg)\")\n",
    "\n",
    "    ax.set_title(title)\n",
    "\n",
    "plot_wind_offset(df_query_10min, wd_median, \"Original\")"
   ]
  },
  {
   "cell_type": "code",
   "execution_count": null,
   "metadata": {},
   "outputs": [],
   "source": [
    "df_offsets = {\"turbine_id\": [], \"northing_bias\": []}\n",
    "\n",
    "# remove biases from median direction\n",
    "for turbine_id in data_loader.turbine_ids:\n",
    "    df = df_query_10min.filter(pl.col(f\"power_output_{turbine_id}\") >= 0)\\\n",
    "                  .select(\"time\", f\"wind_direction_{turbine_id}\", f\"nacelle_direction_{turbine_id}\").collect()\n",
    "                   \n",
    "    wd_bias = DataFilter.wrap_180(DataFilter.circ_mean(\n",
    "        (df.select(f\"wind_direction_{turbine_id}\")\n",
    "                                    - wd_median.filter(pl.col(f\"power_output_{turbine_id}\") >= 0).select(f\"wd_median\").collect()).to_numpy().flatten()))\n",
    "    yaw_bias = DataFilter.wrap_180(DataFilter.circ_mean(\n",
    "        (df.select(f\"nacelle_direction_{turbine_id}\")\n",
    "                                    - yaw_median.filter(pl.col(f\"power_output_{turbine_id}\") >= 0).select(f\"yaw_median\").collect()).to_numpy().flatten()))\n",
    "\n",
    "    df_offsets[\"turbine_id\"].append(turbine_id)\n",
    "    bias = -0.5 * (wd_bias + yaw_bias)\n",
    "    df_offsets[\"northing_bias\"].append(np.round(bias, 2))\n",
    "    \n",
    "    df_query_10min = df_query_10min.with_columns((pl.col(f\"wind_direction_{turbine_id}\") + bias) % 360.0, (pl.col(f\"nacelle_direction_{turbine_id}\") + bias) % 360.0)\n",
    "    df_query2 = df_query2.with_columns((pl.col(f\"wind_direction_{turbine_id}\") + bias) % 360.0, (pl.col(f\"nacelle_direction_{turbine_id}\") + bias) % 360.0)\n",
    "\n",
    "    print(f\"Turbine {turbine_id} bias from median wind direction: {df_offsets['northing_bias'][-1]} deg.\")\n",
    "\n",
    "df_offsets = pl.DataFrame(df_offsets)\n",
    "\n",
    "plot_wind_offset(df_query_10min, wd_median, \"Corrected\")\n",
    "\n",
    "# make sure we have corrected the bias between wind direction and yaw position by adding 3 deg. to the wind direction\n",
    "bias = 0\n",
    "for turbine_id in data_loader.turbine_ids:\n",
    "    df = df_query_10min.filter(pl.col(f\"power_output_{turbine_id}\") >= 0)\\\n",
    "                  .select(\"time\", f\"wind_direction_{turbine_id}\", f\"nacelle_direction_{turbine_id}\")\n",
    "                  \n",
    "    bias += DataFilter.wrap_180(DataFilter.circ_mean(df.select(pl.col(f\"wind_direction_{turbine_id}\") - pl.col(f\"nacelle_direction_{turbine_id}\")).collect().to_numpy().flatten()))\n",
    "    \n",
    "print(f\"Average Bias = {bias / len(data_loader.turbine_ids)} deg\")"
   ]
  },
  {
   "cell_type": "code",
   "execution_count": null,
   "metadata": {},
   "outputs": [],
   "source": [
    "data_inspector.plot_wind_rose(df_query2, turbine_ids=\"all\")"
   ]
  },
  {
   "cell_type": "markdown",
   "metadata": {},
   "source": [
    "### Find offset to true North using wake loss profiles"
   ]
  },
  {
   "cell_type": "code",
   "execution_count": null,
   "metadata": {},
   "outputs": [],
   "source": [
    "# Optimization function for finding waked direction\n",
    "def gauss_corr(gauss_params, power_ratio):\n",
    "    xs = np.array(range(-int((len(power_ratio) - 1) / 2), int((len(power_ratio) + 1) / 2), 1))\n",
    "    gauss = -1 * gauss_params[2] * np.exp(-0.5 * ((xs - gauss_params[0]) / gauss_params[1])**2) + 1.\n",
    "    return -1 * np.corrcoef(gauss, power_ratio)[0, 1]"
   ]
  },
  {
   "cell_type": "code",
   "execution_count": null,
   "metadata": {},
   "outputs": [],
   "source": [
    "# TODO use 6 months of 10 min resampled data\n",
    "# Find offsets between direction of alignment between pairs of turbines \n",
    "# and direction of peak wake losses. Use the average offset found this way \n",
    "# to identify the Northing correction that should be applied to all turbines \n",
    "# in the wind farm.\n",
    "from scipy.stats import norm\n",
    "from scipy.optimize import minimize\n",
    "\n",
    "from floris import FlorisModel\n",
    "fi = FlorisModel(data_inspector.farm_input_filepath)\n",
    "\n",
    "def compute_offsets(df, turbine_pairs:list[tuple[int, int]]=None):\n",
    "    p_min = 100\n",
    "    p_max = 2500\n",
    "\n",
    "    prat_hfwdth = 30\n",
    "\n",
    "    prat_turbine_pairs = turbine_pairs or [(61,60), (51,50), (43,42), (41,40), (18,19), (34,33), (17,16), (21,22), (87,86), (62,63), (32,33), (59,60), (42,43)]\n",
    "\n",
    "    dir_offsets = []\n",
    "\n",
    "    for i in range(len(prat_turbine_pairs)):\n",
    "        i_up = prat_turbine_pairs[i][0]\n",
    "        i_down = prat_turbine_pairs[i][1]\n",
    "\n",
    "        dir_align = np.degrees(np.arctan2(fi.layout_x[i_up] - fi.layout_x[i_down], fi.layout_y[i_up] - fi.layout_y[i_down])) % 360\n",
    "\n",
    "        # df_sub = df_10min.loc[(df_10min['pow_%03d' % i_up] >= p_min) & (df_10min['pow_%03d' % i_up] <= p_max) & (df_10min['pow_%03d' % i_down] >= 0)]\n",
    "        tid_up =  f'wt{i_up + 1:03d}'\n",
    "        tid_down =  f'wt{i_down + 1:03d}'\n",
    "\n",
    "        if not (any(tid_up in feat for feat in data_loader.available_features) and any(tid_down in feat for feat in data_loader.available_features)):\n",
    "            continue\n",
    "\n",
    "        df_sub = df.filter((pl.col(f\"power_output_{tid_up}\") >= p_min) \n",
    "                                & (pl.col(f\"power_output_{tid_up}\") <= p_max) \n",
    "                                & (pl.col(f\"power_output_{tid_down}\") >= 0))\\\n",
    "                                .select(f\"power_output_{tid_up}\", f\"power_output_{tid_down}\", f\"wind_direction_{tid_up}\", f\"wind_direction_{tid_down}\")\n",
    "        \n",
    "        # df_sub.loc[df_sub['wd_%03d' % i_up] >= 359.5,'wd_%03d' % i_up] = df_sub.loc[df_sub['wd_%03d' % i_up] >= 359.5,'wd_%03d' % i_up] - 360.0\n",
    "        df_sub = df_sub.with_columns(pl.when((pl.col(f\"wind_direction_{tid_up}\") >= 359.5))\\\n",
    "                                        .then(pl.col(f\"wind_direction_{tid_up}\") - 360.0)\\\n",
    "                                        .otherwise(pl.col(f\"wind_direction_{tid_up}\")))\n",
    "\n",
    "        # df_sub[\"wd_round\"] = df_sub[f'wd_{i_up:03d}'].round()\n",
    "        df_sub = df_sub.with_columns(pl.col(f\"wind_direction_{tid_up}\").round().alias(f\"wd_round_{tid_up}\"))\n",
    "\n",
    "        df_sub = df_sub.group_by(f\"wd_round_{tid_up}\").mean().collect()\n",
    "\n",
    "        p_ratio = df_sub.select(pl.col(f\"power_output_{tid_down}\") / pl.col(f\"power_output_{tid_up}\")).to_numpy().flatten()\n",
    "\n",
    "        plt.figure()\n",
    "        _, ax = plt.subplots(1,1)\n",
    "        ax.plot(p_ratio, label=\"_nolegend_\")\n",
    "        ax.plot(dir_align * np.ones(2),[0,1.25], 'k--', label=\"Direction of Alignment\")\n",
    "        ax.grid()\n",
    "\n",
    "        nadir = np.argmin(p_ratio[np.arange(int(np.round(dir_align)) - prat_hfwdth, int(np.round(dir_align)) + prat_hfwdth + 1) % 360])\n",
    "        nadir = nadir + int(np.round(dir_align)) - prat_hfwdth\n",
    "\n",
    "        opt_gauss_params = minimize(gauss_corr, [0, 5.0, 1.0], args=(p_ratio[np.arange(nadir - prat_hfwdth, nadir + prat_hfwdth + 1) % 360]),method='SLSQP')\n",
    "\n",
    "        xs = np.array(range(-int((60 - 1) / 2),int((60 + 1) / 2),1))\n",
    "        gauss = -1 * opt_gauss_params.x[2] * np.exp(-0.5 * ((xs - opt_gauss_params.x[0]) / opt_gauss_params.x[1])**2) + 1.\n",
    "\n",
    "        ax.plot(xs + nadir, gauss,'k',label=\"_nolegend_\")\n",
    "        ax.plot(2 * [nadir + opt_gauss_params.x[0]], [0,1.25], 'r--',label=\"Direction of Measured Wake Center\")\n",
    "        ax.set_title(f\"Turbine Pair: ({i_up}, {i_down})\")\n",
    "        ax.legend()\n",
    "        ax.set_xlabel(\"Wind Direction [deg]\")\n",
    "        ax.set_ylabel(\"Power Ratio [-]\")\n",
    "        \n",
    "        dir_offset = DataFilter.wrap_180(nadir + opt_gauss_params.x[0] - dir_align)\n",
    "        print(f\"Direction offset for turbine pair ({tid_up}, {tid_down}) = {dir_offset}\")\n",
    "\n",
    "        dir_offsets = dir_offsets + [dir_offset]\n",
    "\n",
    "    if dir_offsets:\n",
    "        print(f\"Mean offset = {np.mean(dir_offsets)}\")\n",
    "        print(f\"Std. Dev. = {np.std(dir_offsets)}\")\n",
    "        print(f\"Min. = {np.min(dir_offsets)}\")\n",
    "        print(f\"Max. = {np.max(dir_offsets)}\")\n",
    "        return dir_offsets\n",
    "    else:\n",
    "        print(\"No available turbine pairs!\")\n",
    "\n",
    "\n",
    "dir_offsets = compute_offsets(df_query_10min)"
   ]
  },
  {
   "cell_type": "code",
   "execution_count": null,
   "metadata": {},
   "outputs": [],
   "source": [
    "# Apply Northing offset to each turbine\n",
    "for turbine_id in data_loader.turbine_ids:\n",
    "    df_query_10min = df_query_10min.with_columns((pl.col(f\"wind_direction_{turbine_id}\") - np.mean(dir_offsets)) % 360)\\\n",
    "                        .with_columns((pl.col(f\"nacelle_direction_{turbine_id}\") - np.mean(dir_offsets)) % 360)\n",
    "    \n",
    "    df_query2 = df_query2.with_columns((pl.col(f\"wind_direction_{turbine_id}\") - np.mean(dir_offsets)) % 360)\\\n",
    "                        .with_columns((pl.col(f\"nacelle_direction_{turbine_id}\") - np.mean(dir_offsets)) % 360)"
   ]
  },
  {
   "cell_type": "code",
   "execution_count": null,
   "metadata": {},
   "outputs": [],
   "source": [
    "# Determine final wind direction correction for each turbine\n",
    "df_offsets = df_offsets.with_columns(northing_bias=DataFilter.wrap_180(df_offsets.select(\"northing_bias\").to_numpy().flatten() + np.mean(dir_offsets)).round(2))\n",
    "\n",
    "df_offsets"
   ]
  },
  {
   "cell_type": "code",
   "execution_count": null,
   "metadata": {},
   "outputs": [],
   "source": [
    "# verify that Northing calibration worked properly\n",
    "new_dir_offsets = compute_offsets(df_query_10min)"
   ]
  },
  {
   "cell_type": "code",
   "execution_count": null,
   "metadata": {},
   "outputs": [],
   "source": [
    "df_query = df_query2"
   ]
  },
  {
   "cell_type": "markdown",
   "metadata": {},
   "source": [
    "## Normalization & Feature Selection"
   ]
  },
  {
   "cell_type": "code",
   "execution_count": null,
   "metadata": {},
   "outputs": [],
   "source": [
    "df_query = df_query\\\n",
    "        .with_columns(((cs.starts_with(\"wind_direction\") - 180.).sin()).name.map(lambda c: \"wd_sin_\" + c.split(\"_\")[-1]),\n",
    "                      ((cs.starts_with(\"wind_direction\") - 180.).cos()).name.map(lambda c: \"wd_cos_\" + c.split(\"_\")[-1]))\\\n",
    "        .with_columns(**{f\"ws_horz_{tid}\": (pl.col(f\"wind_speed_{tid}\") * pl.col(f\"wd_sin_{tid}\")) for tid in data_loader.turbine_ids})\\\n",
    "        .with_columns(**{f\"ws_vert_{tid}\": (pl.col(f\"wind_speed_{tid}\") * pl.col(f\"wd_cos_{tid}\")) for tid in data_loader.turbine_ids})\\\n",
    "        .with_columns(**{f\"nd_cos_{tid}\": ((pl.col(f\"nacelle_direction_{tid}\") - 180.).cos()) for tid in data_loader.turbine_ids})\\\n",
    "        .with_columns(**{f\"nd_sin_{tid}\": ((pl.col(f\"nacelle_direction_{tid}\") - 180.).sin()) for tid in data_loader.turbine_ids})\\\n",
    "        .drop(cs.starts_with(\"wind_speed\"), cs.starts_with(\"wind_direction\"), cs.starts_with(\"wd_sin\"), cs.starts_with(\"wd_cos\"), cs.starts_with(\"nacelle_direction\"))\\\n",
    "        .select(pl.col(\"time\"), pl.col(\"continuity_group\"), cs.contains(\"nd\"), cs.contains(\"ws\"))"
   ]
  },
  {
   "cell_type": "code",
   "execution_count": null,
   "metadata": {},
   "outputs": [],
   "source": [
    "df_query.collect()"
   ]
  },
  {
   "cell_type": "code",
   "execution_count": null,
   "metadata": {},
   "outputs": [],
   "source": [
    "# store min/max of each column to rescale later\n",
    "is_numeric = (cs.contains(\"ws\") | cs.contains(\"nd\"))\n",
    "norm_vals = DataInspector.unpivot_dataframe(df_query, feature_types=[\"nd_cos\", \"nd_sin\", \"ws_vert\", \"ws_horz\"]).select(is_numeric.min().round(2).name.suffix(\"_min\"),\n",
    "                                                                                                                          is_numeric.max().round(2).name.suffix(\"_max\"))\n",
    "norm_vals.collect().write_csv(os.path.join(os.path.dirname(PL_SAVE_PATH), \"normalization_consts.csv\"))"
   ]
  },
  {
   "cell_type": "code",
   "execution_count": null,
   "metadata": {},
   "outputs": [],
   "source": [
    "df_query = DataInspector.pivot_dataframe(DataInspector.unpivot_dataframe(df_query, feature_types=[\"nd_cos\", \"nd_sin\", \"ws_vert\", \"ws_horz\"])\\\n",
    "             .select(pl.col(\"time\"), pl.col(\"continuity_group\"), pl.col(\"turbine_id\"), (is_numeric - is_numeric.min().round(2)) / (is_numeric.max().round(2) - is_numeric.min().round(2)))\n",
    "            )"
   ]
  },
  {
   "cell_type": "code",
   "execution_count": null,
   "metadata": {},
   "outputs": [],
   "source": [
    "df_query.collect()"
   ]
  },
  {
   "cell_type": "code",
   "execution_count": null,
   "metadata": {},
   "outputs": [],
   "source": [
    "df_query.collect().write_parquet(os.path.join(DATA_DIR, \"normalized_data.parquet\"))"
   ]
  },
  {
   "cell_type": "code",
   "execution_count": null,
   "metadata": {},
   "outputs": [],
   "source": [
    "# df_query.collect()\n",
    "os.path.join(DATA_DIR, \"normalized_data.parquet\")"
   ]
  }
 ],
 "metadata": {
  "kernelspec": {
   "display_name": "wind_forecasting_env",
   "language": "python",
   "name": "python3"
  },
  "language_info": {
   "codemirror_mode": {
    "name": "ipython",
    "version": 3
   },
   "file_extension": ".py",
   "mimetype": "text/x-python",
   "name": "python",
   "nbconvert_exporter": "python",
   "pygments_lexer": "ipython3",
<<<<<<< HEAD
   "version": "3.12.4"
=======
   "version": "3.12.7"
>>>>>>> d35d1166
  }
 },
 "nbformat": 4,
 "nbformat_minor": 4
}<|MERGE_RESOLUTION|>--- conflicted
+++ resolved
@@ -1556,11 +1556,7 @@
    "name": "python",
    "nbconvert_exporter": "python",
    "pygments_lexer": "ipython3",
-<<<<<<< HEAD
-   "version": "3.12.4"
-=======
    "version": "3.12.7"
->>>>>>> d35d1166
   }
  },
  "nbformat": 4,
