from dataclasses import dataclass
from typing import List, Type, Optional
import os
import re
import logging
logging.basicConfig(level=logging.INFO, format='%(asctime)s - %(levelname)s - %(message)s')

# from gluonts.dataset.split import split, slice_data_entry
from gluonts.dataset.pandas import PolarsDataset, PandasDataset, IterableLazyFrame
from gluonts.dataset.multivariate_grouper import MultivariateGrouper
# from gluonts.dataset.common import TrainDatasets, MetaData, BasicFeatureInfo, CategoricalFeatureInfo, ListDataset
from gluonts.dataset.field_names import FieldName
from gluonts.dataset.util import to_pandas
import pickle
# from gluonts.dataset.common import FileDataset
# from gluonts.dataset import Dataset

import polars as pl
import polars.selectors as cs
import pandas as pd
# import numpy as np

import matplotlib.pyplot as plt
from matplotlib import colormaps
import seaborn as sns

from memory_profiler import profile

@dataclass
class DataModule():
    """_summary_
    # DataModule should use a polars LazyFrame and sink it into a parquet, 
    # and store the indices in the full dataset to use for each cg, split_idx, and training/test/validation split
    """
    data_path: str
    n_splits: int
    continuity_groups: List[int] | None
    train_split: float
    val_split: float
    test_split: float
    prediction_length: int
    context_length: int
    target_prefixes: List[str]
    target_suffixes: List[str] | None # ie turbine ids after the last underscore eg wt001 in  ws_horz_wt001
    feat_dynamic_real_prefixes: List[str]
    freq: str
    per_turbine_target: bool # if True, feed multiple datasets to trainer, where each one corresponds to the outputs of a single turbine
    dtype: Type = pl.Float32
    as_lazyframe: bool = False
    verbose: bool = False
    normalized: bool = True
    normalization_consts_path: Optional[str] = None
    
    def __post_init__(self):
        self.set_train_ready_path()
            
        # convert context and prediction length from seconds to time stesp based on freq
        assert self.context_length >= pd.Timedelta(self.freq).total_seconds(), "context_length must be provided in seconds, and must be greater than resample_freq. Change the value in training_inputs"
        assert self.prediction_length >= pd.Timedelta(self.freq).total_seconds(), "prediction_length must be provided in seconds, and must be greater than resample_freq. Change the value in training_inputs"
        self.context_length = int(pd.Timedelta(self.context_length, unit="s") / pd.Timedelta(self.freq))
        self.prediction_length = int(pd.Timedelta(self.prediction_length, unit="s") / pd.Timedelta(self.freq))
<<<<<<< HEAD

=======
        assert self.context_length > 0, "context_length must be provided in seconds, and must be greaterthan resample_freq."
        assert self.prediction_length > 0, "prediction_length must be provided in seconds, and must be greaterthan resample_freq."
    
    def set_train_ready_path(self):
        if self.normalized:
            self.train_ready_data_path = self.data_path.replace(
                ".parquet", f"_train_ready_{self.freq}_{'per_turbine' if self.per_turbine_target else 'all_turbine'}.parquet")
        else:
            self.train_ready_data_path = self.data_path.replace(
                ".parquet", f"_train_ready_{self.freq}_{'per_turbine' if self.per_turbine_target else 'all_turbine'}_denormalize.parquet")
>>>>>>> 030f6d15
     
    def compute_scaler_params(self):
        norm_consts = pd.read_csv(self.normalization_consts_path, index_col=None)
        norm_min_cols = [col for col in norm_consts if "_min" in col]
        norm_max_cols = [col for col in norm_consts if "_max" in col]
        data_min = norm_consts[norm_min_cols].values.flatten()
        data_max = norm_consts[norm_max_cols].values.flatten()
        norm_min_cols = [col.replace("_min", "") for col in norm_min_cols]
        norm_max_cols = [col.replace("_max", "") for col in norm_max_cols]
        feature_range = (-1, 1)
        self.norm_scale = ((feature_range[1] - feature_range[0]) / (data_max - data_min))
        self.norm_min = feature_range[0] - (data_min * self.norm_scale)
        return {"min_": dict(zip(norm_min_cols, self.norm_min)), "scale_": dict(zip(norm_min_cols, self.norm_scale))}
     
    def generate_datasets(self):
        
        dataset = IterableLazyFrame(data_path=self.data_path, dtype=self.dtype)\
                    .with_columns(time=pl.col("time").dt.round(self.freq))\
                    .group_by("time").agg(cs.numeric().mean())\
                    .sort(["continuity_group", "time"])
                    
        if not self.normalized:
            scaler_params = self.compute_scaler_params()
            feat_types = list(scaler_params["min_"])
            dataset = dataset.with_columns([(cs.starts_with(feat_type) - scaler_params["min_"][feat_type]) 
                                                        / scaler_params["scale_"][feat_type] 
                                                        for feat_type in feat_types])
                    
        # TODO if resampling requieres upsampling: historic_measurements.upsample(time_column="time", every=self.data_module.freq).fill_null(strategy="forward")
        # dataset = IterableLazyFrame(data_path=self.train_ready_data_path, dtype=self.dtype) # data stored in RAM
        # gc.collect()
        
        # fetch a subset of continuity groups and turbine data
        logging.info("Getting continuity groups.")
        if self.continuity_groups is None:
            if "continuity_group" in dataset.collect_schema().names():
                self.continuity_groups = dataset.select(pl.col("continuity_group").unique()).collect().to_numpy().flatten()
                if self.target_suffixes is not None:
                    dataset = dataset.select(pl.col("time"), pl.col("continuity_group"), *[cs.ends_with(sfx) for sfx in self.target_suffixes])
                
            else:
                self.continuity_groups = [0]
                # dataset = dataset[[col for col in dataset.columns if any(col.__contains__(tid) for tid in self.target_suffixes)]]
                # dataset.loc[:, "continuity_group"] = 0
                if self.target_suffixes is not None:
                    dataset = dataset.select(pl.col("time"), *[cs.ends_with(sfx) for sfx in self.target_suffixes])
                dataset = dataset.with_columns(continuity_group=pl.lit(0))
        else:
            dataset = dataset.filter(pl.col("continuity_group").is_in(self.continuity_groups))\
                             .select(pl.col("time"), pl.col("continuity_group"), *[cs.ends_with(f"_{sfx}") for sfx in self.target_suffixes])
        logging.info(f"Found continuity groups {self.continuity_groups}") 
        # dataset.target_cols = self.target_cols 
        
        logging.info(f"Writing resampled/sorted parquet to {self.train_ready_data_path}.") 
        dataset.collect().write_parquet(self.train_ready_data_path, statistics=False)
        logging.info(f"Saved resampled/sorted parquet to {self.train_ready_data_path}.")
        
        self.get_dataset_info(dataset)
        # dataset = IterableLazyFrame(data_path=train_ready_data_path)
        # univariate=ListDataset of multiple dictionaires each corresponding to measurements from a single turbine, to implicitly capture correlations
        # or multivariate=multivariate dictionary for all measurements, to explicity capture all correlations
        # or debug= to use electricity dataset
    
    # @profile
    def get_dataset_info(self, dataset=None):
        # print(f"Number of nan/null vars = {dataset.select(pl.sum_horizontal((cs.numeric().is_null() | cs.numeric().is_nan()).sum())).collect().item()}") 
        if dataset is None:
            dataset = IterableLazyFrame(data_path=self.train_ready_data_path, dtype=self.dtype) 
        logging.info("Getting continuity groups.") 
        if self.continuity_groups is None:
            if "continuity_group" in dataset.collect_schema().names():
                # TODO this is giving floats??
                self.continuity_groups = dataset.select(pl.col("continuity_group").unique()).collect().to_numpy().flatten()
            else:
                self.continuity_groups = [0]
        logging.info(f"Found continuity groups {self.continuity_groups}")
         
        logging.info(f"Getting column names.") 
        if self.target_suffixes is None:
            self.target_cols = dataset.select(*[cs.starts_with(pfx) for pfx in self.target_prefixes]).collect_schema().names()
            self.target_suffixes = sorted(list(set(col.split("_")[-1] for col in self.target_cols)))
        else:
            # float64_cols = list(dataset.select_dtypes(include="float64"))
            # dataset[float64_cols] = dataset[float64_cols].astype("float32")
            # dataset.filter(pl.col("continuity_group") == 0).to_pandas().to_csv("/Users/ahenry/Documents/toolboxes/wind_forecasting/examples/data/sample_data.csv", index=False) 
            self.target_cols = [col for col in dataset.collect_schema().names() if any(prefix in col for prefix in self.target_prefixes)]
        self.feat_dynamic_real_cols = [col for col in dataset.collect_schema().names() if any(prefix in col for prefix in self.feat_dynamic_real_prefixes)]
        logging.info(f"Found column names target_cols={self.target_cols}, feat_dynamic_real_cols={self.feat_dynamic_real_cols}.") 
        
        if self.per_turbine_target:
            self.num_target_vars = len(self.target_prefixes)
            self.num_feat_dynamic_real = int(len(self.feat_dynamic_real_cols) / len(self.target_suffixes))
            self.num_feat_static_cat = 1
            self.num_feat_static_real = 0
            # self.target_cols = self.target_prefixes
            
            # self.cardinality = list(self.static_features.select_dtypes("category").nunique().values)
            self.static_features = None # allow to generate itself
            self.cardinality = (len(self.target_suffixes),)
            
        else:
            self.num_feat_dynamic_real = len(self.feat_dynamic_real_cols)
            self.num_target_vars = len(self.target_cols)
            self.num_feat_static_cat = 0
            self.num_feat_static_real = 0
            
            self.static_features = pd.DataFrame()
            self.cardinality = None 
    
    # @profile
    def generate_splits(self, splits=None, save=False, reload=True):
        if splits is None:
            splits = ["train", "val", "test"]
        assert all(split in ["train", "val", "test"] for split in splits)
        assert os.path.exists(self.train_ready_data_path), f"Must run generate_datasets before generate_splits to product {self.train_ready_data_path}."
        
        logging.info(f"Scanning dataset {self.train_ready_data_path}.") 
        dataset = IterableLazyFrame(data_path=self.train_ready_data_path, dtype=self.dtype)
        logging.info(f"Finished scanning dataset {self.train_ready_data_path}.")
        
        self.get_dataset_info(dataset)
        
        if reload or not all(os.path.exists(self.train_ready_data_path.replace(".parquet", f"_{split}.pkl")) for split in splits):
            if self.per_turbine_target:
                logging.info(f"Splitting datasets for per turbine case.") 

                cg_counts = dataset.select("continuity_group").collect().to_series().value_counts().sort("continuity_group").select("count").to_numpy().flatten()
                self.rows_per_split = [
                    int(n_rows / self.n_splits) 
                    for turbine_id in self.target_suffixes 
                    for n_rows in cg_counts] # each element corresponds to each continuity group
                del cg_counts
                self.continuity_groups = dataset.select(pl.col("continuity_group").unique()).collect().to_numpy().flatten()
                self.train_dataset, self.val_dataset, self.test_dataset = \
                    self.split_dataset([dataset.filter(pl.col("continuity_group") == cg) for cg in self.continuity_groups]) 
                    
                for split in splits:
                    ds = getattr(self, f"{split}_dataset")
                    setattr(self, f"{split}_dataset", 
                            {f"TURBINE{turbine_id}_SPLIT{split}": 
                            self.get_df_by_turbine(ds[split], turbine_id) 
                            for turbine_id in self.target_suffixes for split in range(len(ds))})
                
                if self.as_lazyframe:
                    static_index = [f"TURBINE{turbine_id}_SPLIT{split}" for turbine_id in self.target_suffixes for split in range(len(self.train_dataset))]
                    self.static_features = pd.DataFrame(
                        {
                            "turbine_id": pd.Categorical(turbine_id for turbine_id in self.target_suffixes for split in range(len(self.train_dataset)))
                        },
                        index=static_index
                    )
                    
                    for split in splits:
                        ds = getattr(self, f"{split}_dataset")
                        setattr(self, f"{split}_dataset", 
                                PolarsDataset(ds, 
                                        target=self.target_prefixes, timestamp="time", freq=self.freq, 
                                        feat_dynamic_real=self.feat_dynamic_real_prefixes, static_features=self.static_features, 
                                        assume_sorted=True, assume_resampled=True, unchecked=True))
                else:
                    
                    # convert dictionary of item_id: lazyframe datasets into list of dictionaries with numpy arrays for data
                    for split in splits:
                        datasets = []
                        item_ids = list(getattr(self, f"{split}_dataset").keys())
                        for item_id in item_ids:
                            logging.info(f"Transforming {split} dataset {item_id} into numpy form.")
                            ds = getattr(self, f"{split}_dataset")[item_id]
                            start_time = pd.Period(ds.select(pl.col("time").first()).collect().item(), freq=self.freq)
                            ds = ds.select(self.feat_dynamic_real_prefixes + self.target_prefixes).collect().to_numpy().T
                            datasets.append({
                                "target": ds[-len(self.target_prefixes):, :],
                                 "item_id": item_id,
                                 "start": start_time,
                                 "feat_static_cat": [self.target_suffixes.index(re.search("(?<=TURBINE)\\w+(?=_SPLIT)", item_id).group(0))],
                                 "feat_dynamic_real": ds[:-len(self.target_prefixes), :]
                            })
                            del getattr(self, f"{split}_dataset")[item_id]
                        setattr(self, f"{split}_dataset", datasets)

                logging.info(f"Finished splitting datasets for per turbine case.") 

            else:
                logging.info(f"Splitting datasets for all turbine case.") 
                
                cg_counts = dataset.select("continuity_group").collect().to_series().value_counts().sort("continuity_group").select("count").to_numpy().flatten()
                self.rows_per_split = [int(n_rows / self.n_splits) for n_rows in cg_counts] # each element corresponds to each continuity group
                del cg_counts
                self.continuity_groups = dataset.select(pl.col("continuity_group").unique()).collect().to_numpy().flatten()
                # generate an iterablelazy frame for each continuity group and split within it
                self.train_dataset, self.val_dataset, self.test_dataset = \
                    self.split_dataset([dataset.filter(pl.col("continuity_group") == cg) for cg in self.continuity_groups])

                # train_grouper = MultivariateGrouper(
                #     max_target_dim=self.num_target_vars,
                #     split_on="continuity_group" if len(self.continuity_groups) > 1 else None
                # )
                # transform list into dictionary if item_id, reduced dataset pairs
                for split in splits:
                    ds = getattr(self, f"{split}_dataset")
                    setattr(self, f"{split}_dataset", 
                            {f"SPLIT{split}": 
                            ds[split].select([pl.col("time")] + self.feat_dynamic_real_cols + self.target_cols) 
                            for split in range(len(ds))})

                if self.as_lazyframe:
                    for split in splits:
                        setattr(self, f"{split}_dataset", 
                                PolarsDataset(
                                    getattr(self, f"{split}_dataset"), 
                                    timestamp="time", freq=self.freq, 
                                    target=self.target_cols, feat_dynamic_real=self.feat_dynamic_real_cols, static_features=self.static_features, 
                                    assume_sorted=True, assume_resampled=True, unchecked=True
                            ))
                        
                else:
                    
                    # convert dictionary of item_id: lazyframe datasets into list of dictionaries with numpy arrays for data
                    for split in splits:
                        datasets = []
                        item_ids = list(getattr(self, f"{split}_dataset").keys())
                        for item_id in item_ids:
                            logging.info(f"Transforming {split} dataset {item_id} into numpy form.")
                            ds = getattr(self, f"{split}_dataset")[item_id]
                            start_time = pd.Period(ds.select(pl.col("time").first()).collect().item(), freq=self.freq)
                            ds = ds.select(self.feat_dynamic_real_cols + self.target_cols).collect().to_numpy().T
                            datasets.append({
                                "target": ds[-len(self.target_cols):, :],
                                 "item_id": item_id,
                                 "start": start_time,
                                 "feat_dynamic_real": ds[:-len(self.target_cols), :]
                            })
                            del getattr(self, f"{split}_dataset")[item_id]
                        setattr(self, f"{split}_dataset", datasets)
                
                logging.info(f"Finished splitting datasets for all turbine case.")
            
            if save:
                for split in splits:
                    if self.as_lazyframe:
                        raise NotImplementedError()
                    else:
                        with open(self.train_ready_data_path.replace(".parquet", f"_{split}.pkl"), 'wb') as fp:
                            pickle.dump(getattr(self, f"{split}_dataset"), fp)
        else:
            logging.info("Fetching saved split datasets.")
            for split in splits:
                with open(self.train_ready_data_path.replace(".parquet", f"_{split}.pkl"), 'rb') as fp:
                    data = pickle.load(fp)
                    setattr(self, f"{split}_dataset", data)
                    
        # for split, datasets in [("train", self.train_dataset), ("val", self.val_dataset), ("test", self.test_dataset)]:
        #     for ds in iter(datasets):
        #         for key in ["target", "feat_dynamic_real"]:
        #             print(f"{split} {key} {ds['item_id']} dataset - num nan/nulls = {ds[key].select(pl.sum_horizontal((cs.numeric().is_null() | cs.numeric().is_nan()).sum())).collect().item()}")
        
            
        return dataset
        
    def get_df_by_turbine(self, dataset, turbine_id):
        return dataset.select(pl.col("time"), *[col for col in (self.feat_dynamic_real_cols + self.target_cols) if turbine_id in col])\
                        .rename(mapping={**{f"{tgt_col}_{turbine_id}": tgt_col for tgt_col in self.target_prefixes},
                                        **{f"{feat_col}_{turbine_id}": feat_col for feat_col in self.feat_dynamic_real_prefixes}})

    def split_datasets_by_turbine(self, datasets):
         
        return [
                ds.select([pl.col("time")] 
                                       + [pl.col(f"{tgt_col}_{turbine_id}") for tgt_col in self.target_prefixes]
                                       + [pl.col(f"{feat_col}_{turbine_id}") for feat_col in self.feat_dynamic_real_prefixes]
                ) for ds in datasets for turbine_id in self.target_suffixes
        ]

    # def denormalize(self, split):
    #     assert split in ["train", "test", "val"]
    #     ds = getattr(self, f"{split}_dataset")
        
    def split_dataset(self, dataset):
        train_datasets = []
        test_datasets = []
        val_datasets = []
        
        # TODO total past length may also have to supercede context_len + max(self.lags_seq)
        for cg, ds in enumerate(dataset):
            # TODO in this case should just add to training data anyway? 
            if round(min(self.train_split, self.val_split, self.test_split) * self.rows_per_split[cg] * self.n_splits) < self.context_length + self.prediction_length:
                logging.info(f"Can't split dataset corresponding to continuity group {cg} into training, validation, testing, the full dataset only has data points {round(self.rows_per_split[cg] * self.n_splits)}")
                
                if self.train_split * self.rows_per_split[cg] * self.n_splits >= self.context_length + self.prediction_length:
                    logging.info(f"Adding dataset corresponding to continuity group {cg} to training data, since it can't be split")
                    train_datasets += [ds] 
                
                continue
            
            # splitting each continuity group into subsections, a training/val/test dataset will then be generated from each subsection. 
            # We do this to get a coherent mix of training, val, test data that is more independent of trends over time
            datasets = [] 
            for split_idx in range(self.n_splits):
                slc = slice(split_idx * self.rows_per_split[cg], (split_idx + 1) * self.rows_per_split[cg])
                # check that each split is at least context_len + target_len long, otherwise don't split it
                # if slc.stop - slc.start >= self.context_length + self.prediction_length:
                
                if round(min(self.train_split, self.val_split, self.test_split) * (slc.stop - slc.start)) >= self.context_length + self.prediction_length: 
                    # split_dataset.append(slice_data_entry(ds, slice_=slc))
                    # logging.info(f"full dataset cg {cg} split {split_idx} 
                    #                 start time = {split_dataset[-1]['start']}, 
                    #                 end time = {split_dataset[-1]['start'] + split_dataset[-1]['target'].shape[1]}, 
                    #                 duration = {split_dataset[-1]['target'].shape[1] * pd.Timedelta(split_dataset[-1]['start'].freq)}")

                    datasets.append(ds.select(pl.exclude("continuity_group")).slice(slc.start, slc.stop - slc.start))
                    start_time = datasets[-1].select(pl.col("time").first()).collect().item()
                    end_time = datasets[-1].select(pl.col("time").last()).collect().item()
                    duration = end_time - start_time
                    logging.info(f"full dataset cg {cg} split {split_idx}, start time = {start_time}, end time = {end_time}, duration = {duration}")
                else:
                    logging.info(f"Can't split dataset {cg} into {self.n_splits} , not enough data points, returning whole.")
                    # split_dataset = [ds]
                    self.rows_per_split[cg] *= self.n_splits
                    datasets.append(ds.select(pl.exclude("continuity_group")))
                    break
            
            train_offset = round(self.train_split * self.rows_per_split[cg])
            val_offset = round(self.val_split * self.rows_per_split[cg])
            test_offset = round(self.test_split * self.rows_per_split[cg])

            # TODO shouldn't test data include history, and just the labels be unseen by training data?
            # train_datasets.append(ds.slice(0, train_offset))
            # val_datasets.append(ds.slice(train_offset, val_offset))
            # test_datasets.append(ds.slice(train_offset + val_offset, test_offset))
            train_datasets += [d.slice(0, train_offset) for d in datasets]
            val_datasets += [d.slice(train_offset, val_offset) for d in datasets]
            test_datasets += [d.slice(train_offset + val_offset, test_offset) for d in datasets]
            
            if self.verbose:
                for t, train_entry in enumerate(iter(train_datasets[-1])):
                    logging.info(f"training dataset cg {cg}, split {t} start time = {train_entry['start']}, end time = {train_entry['start'] + train_entry['target'].shape[1]}, duration = {train_entry['target'].shape[1] * pd.Timedelta(train_entry['start'].freq)}\n")

                for v, val_entry in enumerate(iter(val_datasets[-1])):
                    logging.info(f"validation dataset cg {cg}, split {v} start time = {val_entry['start']}, end time = {val_entry['start'] + val_entry['target'].shape[1]}, duration = {val_entry['target'].shape[1] * pd.Timedelta(val_entry['start'].freq)}\n")

                for t, test_entry in enumerate(iter(test_datasets[-1])):
                    logging.info(f"test dataset cg {cg}, split {t} start time = {test_entry['start']}, end time = {test_entry['start'] + test_entry['target'].shape[1]}, duration = {test_entry['target'].shape[1] * pd.Timedelta(test_entry['start'].freq)}\n")
            
            # n_test_windows = int((self.test_split * self.rows_per_split[cg]) / self.prediction_length)
            # test_dataset = test_gen.generate_instances(prediction_length=self.prediction_length, windows=n_test_windows)
            
        return train_datasets, val_datasets, test_datasets

    def highlight_entry(self, entry, color, ax, vlines=None):
        start = entry["start"].to_timestamp()
        # end = entry["start"] + (entry["target"].shape[1] * entry["start"].freq.delta)
        end = (entry["start"] + entry["target"].shape[1]).to_timestamp()
        # print(f"start time = {start}, end time = {end}")
        if vlines is not None:
            ax.axvline(x=start, ymin=vlines[0], ymax=vlines[1], color=color)
            ax.axvline(x=end, ymin=vlines[0], ymax=vlines[1], color=color, linestyle="--")
        else:
            ax.axvspan(start, end, facecolor=color, alpha=0.2)
        
    def plot_dataset_splitting(self):
        colors = colormaps["Pastel1"].colors
        fig, axs = plt.subplots(self.num_target_vars, 1, sharex=True)
        for d, ds in enumerate([self.train_dataset, self.val_dataset, self.test_dataset]): 
            for entry in ds:
                # df = to_pandas(entry, is_multivariate=True).reset_index(names="time")
                # pd.DataFrame(
                #     data=entry[FieldName.TARGET].T,
                #     index=period_index(entry, freq=freq),
                # )
                df = pd.DataFrame(
                    data=entry[FieldName.TARGET].collect().to_numpy(),
                    index=pd.period_range(
                        start=entry[FieldName.START],
                        periods=entry[FieldName.TARGET].select(pl.len()).collect().item(),
                        freq=entry[FieldName.START].freq,
                    )
                ).reset_index(names="time")
                df["time"] = df["time"].dt.to_timestamp()
                df = df.rename(columns={col: f"{tgt}_{entry['item_id']}" for col, tgt in zip(df.columns[1:], self.target_cols)})
                
                for a in range(self.num_target_vars):
                    sns.lineplot(data=df, ax=axs[a], x="time", y=df.columns[a + 1])
                    self.highlight_entry(entry, colors[d], ax=axs[a], vlines=(0.0, 0.5))

        # for t, (test_input, test_label) in enumerate(self.test_dataset):
        #     for a in range(self.num_target_vars):
        #         # self.highlight_entry(test_input, colors[2], axs[a])
        #         self.highlight_entry(test_label, colors[3], axs[a])

            # plt.legend(["sub dataset", "test input", "test label"], loc="upper left")
        
        fig.show()<|MERGE_RESOLUTION|>--- conflicted
+++ resolved
@@ -59,9 +59,6 @@
         assert self.prediction_length >= pd.Timedelta(self.freq).total_seconds(), "prediction_length must be provided in seconds, and must be greater than resample_freq. Change the value in training_inputs"
         self.context_length = int(pd.Timedelta(self.context_length, unit="s") / pd.Timedelta(self.freq))
         self.prediction_length = int(pd.Timedelta(self.prediction_length, unit="s") / pd.Timedelta(self.freq))
-<<<<<<< HEAD
-
-=======
         assert self.context_length > 0, "context_length must be provided in seconds, and must be greaterthan resample_freq."
         assert self.prediction_length > 0, "prediction_length must be provided in seconds, and must be greaterthan resample_freq."
     
@@ -72,7 +69,6 @@
         else:
             self.train_ready_data_path = self.data_path.replace(
                 ".parquet", f"_train_ready_{self.freq}_{'per_turbine' if self.per_turbine_target else 'all_turbine'}_denormalize.parquet")
->>>>>>> 030f6d15
      
     def compute_scaler_params(self):
         norm_consts = pd.read_csv(self.normalization_consts_path, index_col=None)
