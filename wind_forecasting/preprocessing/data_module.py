--- conflicted
+++ resolved
@@ -208,16 +208,6 @@
             splits = ["train", "val", "test"]
         assert all(split in ["train", "val", "test"] for split in splits)
         assert os.path.exists(self.train_ready_data_path), f"Must run generate_datasets before generate_splits to produce {self.train_ready_data_path}."
-<<<<<<< HEAD
-        
-        if verbose:
-            logging.info(f"Scanning dataset {self.train_ready_data_path}.") 
-        dataset = IterableLazyFrame(data_path=self.train_ready_data_path, dtype=self.dtype)
-        
-        if verbose:
-            logging.info(f"Finished scanning dataset {self.train_ready_data_path}.")
-        
-=======
 
         rank = 0
         world_size = 1
@@ -231,21 +221,14 @@
         dataset = IterableLazyFrame(data_path=self.train_ready_data_path, dtype=self.dtype)
         logging.info(f"Rank {rank}: Finished scanning dataset {self.train_ready_data_path}.")
 
->>>>>>> 7a51433f
         self.get_dataset_info(dataset)
         split_files_exist = all(os.path.exists(self.train_ready_data_path.replace(".parquet", f"_{split}.pkl")) for split in splits)
 
         if rank == 0 and (not reload or not split_files_exist):
             logging.info(f"Rank 0: Generating splits (reload={reload}, files_exist={split_files_exist}).")
             if self.per_turbine_target:
-<<<<<<< HEAD
-                if verbose:
-                    logging.info(f"Splitting datasets for per turbine case.") 
-=======
                 if self.verbose:
                     logging.info(f"Rank 0: Splitting datasets for per turbine case.")
->>>>>>> 7a51433f
-
                 cg_counts = dataset.select("continuity_group").collect().to_series().value_counts().sort("continuity_group").select("count").to_numpy().flatten()
                 self.rows_per_split = [
                     int(n_rows / self.n_splits) 
@@ -367,32 +350,13 @@
                     if self.as_lazyframe:
                         raise NotImplementedError("Saving LazyFrame splits not implemented.")
                     else:
-<<<<<<< HEAD
-                        with open(self.train_ready_data_path.replace(".parquet", f"_{split}.pkl"), 'wb') as fp:
-                            pickle.dump(getattr(self, f"{split}_dataset"), fp)
-        else:
-            if verbose:
-                logging.info("Fetching saved split datasets.")
-            for split in splits:
-                with open(self.train_ready_data_path.replace(".parquet", f"_{split}.pkl"), 'rb') as fp:
-                    data = pickle.load(fp)
-                    if verbose:
-                        logging.info(f"Read saved split {split} dataset stored at {self.train_ready_data_path.replace('.parquet', f'_{split}.pkl')}.")
-                    
-                    setattr(self, f"{split}_dataset", data)
-                    
-                    if verbose:
-                        logging.info(f"Set attribute '{split}_dataset'.")
-                    
-                    
-=======
                         final_path = self.train_ready_data_path.replace(".parquet", f"_{split}.pkl")
                         temp_path = final_path + ".tmp"
                         logging.info(f"Rank 0: Saving {split} data to {temp_path}")
                         try:
                             with open(temp_path, 'wb') as fp:
                                 pickle.dump(getattr(self, f"{split}_dataset"), fp)
-                            logging.info(f"Rank 0: Atomically moving {temp_path} to {final_path}")
+                            logging.info(f"Rank 0: Automically moving {temp_path} to {final_path}")
                             os.rename(temp_path, final_path)
                         except Exception as e:
                             logging.error(f"Rank 0: Error saving {split} data: {e}")
@@ -430,7 +394,6 @@
                      logging.error(f"Rank {rank}: Error loading {split_path}: {e}")
                      raise
 
->>>>>>> 7a51433f
         # for split, datasets in [("train", self.train_dataset), ("val", self.val_dataset), ("test", self.test_dataset)]:
         #     for ds in iter(datasets):
         #         for key in ["target", "feat_dynamic_real"]:
