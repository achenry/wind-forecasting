--- conflicted
+++ resolved
@@ -367,11 +367,7 @@
         per_turbine_target=config["dataset"]["per_turbine_target"],
         as_lazyframe=False,
         dtype=pl.Float32,
-<<<<<<< HEAD
-        normalized=True, #TODO False if args.model == "tactis" else True, # Feed raw-scale data to use with internal scaling="std"
-=======
         normalized=use_normalization,  # TACTiS-2 requires denormalized input for internal scaling
->>>>>>> 58b8b7eb
         normalization_consts_path=config["dataset"]["normalization_consts_path"], # Needed for denormalization
         batch_size=config["dataset"].get("batch_size", 128),
         workers=num_workers,
