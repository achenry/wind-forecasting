import argparse
# from calendar import c
import logging
from memory_profiler import profile
import os
import re
import torch
import gc
import random
import json
import numpy as np
from datetime import datetime
import platform
import subprocess
import inspect

import polars as pl
from lightning.pytorch import Trainer
from lightning.pytorch.loggers import WandbLogger
from lightning.pytorch.utilities import rank_zero_only
import yaml
from lightning.pytorch.strategies import DDPStrategy # Ensure import

# Internal imports
from wind_forecasting.utils.trial_utils import handle_trial_with_oom_protection
from wind_forecasting.utils.optuna_db_utils import setup_optuna_storage

from gluonts.torch.distributions import LowRankMultivariateNormalOutput
from gluonts.model.forecast_generator import DistributionForecastGenerator, SampleForecastGenerator
from gluonts.time_feature._base import second_of_minute, minute_of_hour, hour_of_day, day_of_year
from gluonts.transform import ExpectedNumInstanceSampler, ValidationSplitSampler, SequentialSampler

torch.set_float32_matmul_precision('medium') # or high to trade off performance for precision

from wind_forecasting.utils.callbacks import DeadNeuronMonitor
from pytorch_transformer_ts.informer.lightning_module import InformerLightningModule
from pytorch_transformer_ts.informer.estimator import InformerEstimator
from pytorch_transformer_ts.autoformer.estimator import AutoformerEstimator
from pytorch_transformer_ts.autoformer.lightning_module import AutoformerLightningModule
from pytorch_transformer_ts.spacetimeformer.estimator import SpacetimeformerEstimator
from pytorch_transformer_ts.spacetimeformer.lightning_module import SpacetimeformerLightningModule
from pytorch_transformer_ts.tactis_2.estimator import TACTiS2Estimator as TactisEstimator
from pytorch_transformer_ts.tactis_2.lightning_module import TACTiS2LightningModule as TactisLightningModule
from wind_forecasting.preprocessing.data_module import DataModule
from wind_forecasting.run_scripts.testing import test_model, get_checkpoint, load_estimator_from_checkpoint
from wind_forecasting.run_scripts.tuning import get_tuned_params, generate_df_setup_params

logging.basicConfig(level=logging.INFO, format='%(asctime)s - %(levelname)s - %(message)s')

mpi_exists = False
try:
    from mpi4py import MPI
    mpi_exists = True
except:
    logging.warning("No MPI available on system.")


def main():

    # %% DETERMINE WORKER RANK (using WORKER_RANK set in Slurm script, fallback to 0)
    try:
        # Use the WORKER_RANK variable set explicitly in the Slurm script's nohup block
        rank = int(os.environ.get('WORKER_RANK', '0'))
    except ValueError:
        logging.warning("Could not parse WORKER_RANK, assuming rank 0.")
        rank = 0
    logging.info(f"Determined worker rank from WORKER_RANK: {rank}")

    # %% PARSE ARGUMENTS
    parser = argparse.ArgumentParser(description="Run a model on a dataset")
    parser.add_argument("--config", type=str, help="Path to config file", default="examples/inputs/training_inputs_aoifemac_flasc.yaml")
    parser.add_argument("-md", "--mode", choices=["tune", "train", "test"], required=True,
                        help="Mode to run: 'tune' for hyperparameter optimization with Optuna, 'train' to train a model, 'test' to evaluate a model")
    parser.add_argument("-chk", "--checkpoint", type=str, required=False, default=None,
                        help="Which checkpoint to use: can be equal to 'None' to start afresh with training mode, 'latest', 'best', or an existing checkpoint path.")
    parser.add_argument("-m", "--model", type=str, choices=["informer", "autoformer", "spacetimeformer", "tactis"], required=True)
    parser.add_argument("-rt", "--restart_tuning", action="store_true")
    parser.add_argument("-utp", "--use_tuned_parameters", action="store_true", help="Use parameters tuned from Optuna optimization, otherwise use defaults set in Module class.")
    parser.add_argument("-tp", "--tuning_phase", type=int, default=1, help="Index of tuning phase to use, gets passed to get_params estimator class methods. For tuning with multiple phases.")
    # parser.add_argument("--tune_first", action="store_true", help="Whether to use tuned parameters", default=False)
    parser.add_argument("--model_path", type=str, help="Path to a saved model checkpoint to load from", default=None)
    # parser.add_argument("--predictor_path", type=str, help="Path to a saved predictor for evaluation", default=None) # JUAN shouldn't need if we just pass filepath, latest, or best to checkpoint parameter
    parser.add_argument("-s", "--seed", type=int, help="Seed for random number generator", default=42)
    parser.add_argument("--save_to", type=str, help="Path to save the predicted output", default=None)
    parser.add_argument("--single_gpu", action="store_true", help="Force using only a single GPU (the one specified by CUDA_VISIBLE_DEVICES)")
    parser.add_argument("-or", "--override", nargs="*", help="List of hyperparameters to override from YAML config instead of using tuned values", default=[])
    parser.add_argument("-rl", "--reload_data", action="store_true", help="Whether to reload train/test/val datasets from preprocessed parquets or not.")


    args = parser.parse_args()

    # %% SETUP SEED
    logging.info(f"Setting random seed to {args.seed}")
    torch.manual_seed(args.seed)
    random.seed(args.seed)
    np.random.seed(args.seed)

    # %% PARSE CONFIG
    logging.info(f"Parsing configuration from yaml and command line arguments")
    with open(args.config, "r") as file:
        config = yaml.safe_load(file)

    # Store the original YAML config to access original values later if needed for overrides
    original_yaml_config = yaml.safe_load(open(args.config, "r")) # Keep this if needed for the --use_tuned_params logic below
    # if (type(config["dataset"]["target_turbine_ids"]) is str) and (
    #     (config["dataset"]["target_turbine_ids"].lower() == "none") or (config["dataset"]["target_turbine_ids"].lower() == "all")):
    #     config["dataset"]["target_turbine_ids"] = None # select all turbines

    assert args.checkpoint is None or args.checkpoint in ["best", "latest"] or os.path.exists(args.checkpoint), "Checkpoint argument, if provided, must equal 'best', 'latest', or an existing checkpoint path."
    assert (args.mode == "test" and args.checkpoint is not None) or args.mode != "test", "Must provide a checkpoint path, 'latest', or 'best' for checkpoint argument when mode argument=test."
    # %% Modify configuration for single GPU mode vs. multi-GPU mode
    if args.single_gpu:
        # Force single GPU configuration when --single_gpu flag is set
        # This ensures each worker only uses the GPU assigned to it via CUDA_VISIBLE_DEVICES
        config["trainer"]["devices"] = 1
        config["trainer"]["strategy"] = "auto"  # Let PyTorch Lightning determine strategy
        if config["trainer"]["devices"] != 1:
            # Verify the trainer configuration matches what we expect
            logging.warning(f"--single_gpu flag is set but trainer.devices={config['trainer']['devices']}. Forcing devices=1.")
        else:
            logging.info("Single GPU mode enabled: Using devices=1 with auto strategy")
    else:
        # Log all available GPUs for debugging
        num_gpus = torch.cuda.device_count()
        all_gpus = [f"{i}:{torch.cuda.get_device_name(i)}" for i in range(num_gpus)]
        logging.info(f"System has {num_gpus} CUDA device(s): {all_gpus}")

        # Verify current device setup
        if torch.cuda.is_available():
            device = torch.cuda.current_device()
            logging.info(f"Using GPU {device}: {torch.cuda.get_device_name(device)}")

            # Check if CUDA_VISIBLE_DEVICES is set and contains only a single GPU
            if "CUDA_VISIBLE_DEVICES" in os.environ:
                cuda_devices = os.environ["CUDA_VISIBLE_DEVICES"] # Note: must 'export' variable within nohup to find on Kestrel
                logging.info(f"CUDA_VISIBLE_DEVICES is set to: '{cuda_devices}'")
                try:
                    # Count the number of GPUs specified in CUDA_VISIBLE_DEVICES
                    visible_gpus = [idx for idx in cuda_devices.split(',') if idx.strip()]
                    num_visible_gpus = len(visible_gpus)

                    if num_visible_gpus > 0:
                        # Only override if the current configuration doesn't match
                        if config["trainer"]["devices"] != num_visible_gpus:
                            logging.warning(f"Adjusting trainer.devices from {config['trainer']['devices']} to {num_visible_gpus} based on CUDA_VISIBLE_DEVICES")
                            config["trainer"]["devices"] = num_visible_gpus

                            # If only one GPU is visible, use auto strategy instead of distributed
                            if num_visible_gpus == 1 and config["trainer"]["strategy"] != "auto":
                                logging.warning("Setting strategy to 'auto' since only one GPU is visible")
                                config["trainer"]["strategy"] = "auto"

                        # Log actual GPU mapping information
                        if num_visible_gpus == 1:
                            try:
                                actual_gpu = int(visible_gpus[0])
                                device_id = 0  # With CUDA_VISIBLE_DEVICES, first visible GPU is always index 0
                                logging.info(f"Primary GPU is system device {actual_gpu}, mapped to CUDA index {device_id}")
                            except ValueError:
                                logging.warning(f"Could not parse GPU index from CUDA_VISIBLE_DEVICES: {visible_gpus[0]}")

                    else:
                        logging.warning("CUDA_VISIBLE_DEVICES is set but no valid GPU indices found")
                except Exception as e:
                    logging.warning(f"Error parsing CUDA_VISIBLE_DEVICES: {e}")
            else:
                logging.warning("CUDA_VISIBLE_DEVICES is not set, using default GPU assignment")

            # Check if strategy needs special handling for TACTiS DDP
            # Use .get() with default to avoid KeyError if 'strategy' not in config['trainer']
            current_strategy_setting = config.get("trainer", {}).get("strategy", "auto")

            if isinstance(current_strategy_setting, str) and current_strategy_setting.lower() == "ddp" and args.model in ["tactis", "spacetimeformer"]:
                logging.warning("Instantiating DDPStrategy with find_unused_parameters=True for TACTiS-2.")
                # Instantiate the strategy object with the flag
                strategy_object = DDPStrategy(find_unused_parameters=True)
                # Store the object back into the config dictionary
                # Ensure config['trainer'] exists
                if "trainer" not in config: config["trainer"] = {}
                config["trainer"]["strategy"] = strategy_object
            # else:
                    # Keep the original strategy setting (e.g., 'auto', 'ddp_spawn', or maybe already an object)
                    # No change needed to config["trainer"]["strategy"]
                    # logging.info(f"Using strategy setting from config: {current_strategy_setting}")

            
            # Log memory information
            logging.info(f"GPU Memory: {torch.cuda.memory_allocated(device)/1e9:.2f}GB / {torch.cuda.get_device_properties(device).total_memory/1e9:.2f}GB")

            # Clear GPU memory before starting
            torch.cuda.empty_cache()

        # Final check to ensure configuration is valid for available GPUs
        if isinstance(config["trainer"]["devices"], int) and config["trainer"]["devices"] > num_gpus:
            logging.warning(f"Requested {config['trainer']['devices']} GPUs but only {num_gpus} are available. Adjusting trainer.devices.")
            config["trainer"]["devices"] = num_gpus

        if num_gpus == 1 and config["trainer"]["strategy"] != "auto":
            logging.warning(f"Adjusting trainer.strategy from {config['trainer']['strategy']} to 'auto' for single machine GPU.")
            config["trainer"]["strategy"] = "auto"

        logging.info(f"Trainer config: devices={config['trainer']['devices']}, strategy={config['trainer'].get('strategy', 'auto')}")

        gc.collect()

        # Multi-GPU configuration from SLURM environment variables (if not overridden above)
        if "SLURM_NTASKS_PER_NODE" in os.environ:
            config["trainer"]["devices"] = int(os.environ["SLURM_NTASKS_PER_NODE"])
        if "SLURM_NNODES" in os.environ:
            config["trainer"]["num_nodes"] = int(os.environ["SLURM_NNODES"])

    # %% SETUP LOGGING
    logging.info("Setting up logging")

    if "logging" not in config:
        config["logging"] = {}

    # Set up logging directory - use absolute path, rename logging dirs to group checkpoints and logs by data source and model
    log_dir = config["experiment"]["log_dir"]
    # Set up wandb, optuna, checkpoint directories - use absolute paths

    wandb_dir = config["logging"]["wandb_dir"] = config["logging"].get("wandb_dir", log_dir)
    optuna_dir = config["logging"]["optuna_dir"] = config["logging"].get("optuna_dir", os.path.join(log_dir, "optuna"))
    # TODO: do we need this, checkpoints are saved by Model Checkpoint callback in loggers save_dir (wandb_dir)
    # config["trainer"]["default_root_dir"] = checkpoint_dir = config["logging"]["checkpoint_dir"] = config["logging"].get("checkpoint_dir", os.path.join(log_dir, "checkpoints"))

    os.makedirs(wandb_dir, exist_ok=True)
    os.makedirs(optuna_dir, exist_ok=True)
    # os.makedirs(checkpoint_dir, exist_ok=True)

    logging.info(f"WandB will create logs in {wandb_dir}")
    logging.info(f"Optuna will create logs in {optuna_dir}")
    # logging.info(f"Checkpoints will be saved in {checkpoint_dir}")

    # Get worker info from environment variables
    worker_id = os.environ.get('SLURM_PROCID', '0')
    gpu_id = os.environ.get('CUDA_VISIBLE_DEVICES', '0')

    # Create a unique run name for each worker
    project_name = f"{config['experiment'].get('project_name', 'wind_forecasting')}_{args.model}"
    run_name = f"{config['experiment']['username']}_{args.model}_{args.mode}_{gpu_id}"

    # Set an explicit run directory to avoid nesting issues
    unique_id = f"{datetime.now().strftime('%Y%m%d_%H%M%S')}_{worker_id}_{gpu_id}"
    run_dir = os.path.join(wandb_dir, "wandb", f"run_{unique_id}")

    # Configure WandB to use the correct checkpoint location
    # This ensures artifacts are saved in the correct checkpoint directory
    os.environ["WANDB_RUN_DIR"] = run_dir
    # os.environ["WANDB_ARTIFACT_DIR"] = os.environ["WANDB_CHECKPOINT_PATH"] = checkpoint_dir
    os.environ["WANDB_DIR"] = wandb_dir

    # Fetch GitHub repo URL and current commit and set WandB environment variables
    project_root = config['experiment'].get('project_root', os.getcwd())
    git_info = {}
    try:
        remote_url_bytes = subprocess.check_output(['git', 'config', '--get', 'remote.origin.url'], cwd=project_root, stderr=subprocess.STDOUT).strip()
        remote_url = remote_url_bytes.decode('utf-8')
        # Convert SSH URL to HTTPS if necessary
        if remote_url.startswith("git@"):
            remote_url = remote_url.replace(":", "/").replace("git@", "https://")
        if remote_url.endswith(".git"):
            remote_url = remote_url[:-4]

        commit_hash_bytes = subprocess.check_output(['git', 'rev-parse', 'HEAD'], cwd=project_root, stderr=subprocess.STDOUT).strip()
        commit_hash = commit_hash_bytes.decode('utf-8')

        git_info = {"url": remote_url, "commit": commit_hash}
        logging.info(f"Fetched Git Info - URL: {remote_url}, Commit: {commit_hash}")

    except subprocess.CalledProcessError as e:
        logging.warning(f"Could not get Git info: {e.output.decode('utf-8').strip()}. Git info might not be logged in WandB.")
    except FileNotFoundError:
        logging.warning("'git' command not found. Cannot log Git info.")
    except Exception as e:
        logging.warning(f"An unexpected error occurred while fetching Git info: {e}. Git info might not be logged in WandB.", exc_info=True)

    # Prepare logger config with only relevant model and dynamic info
    model_config = config['model'].get(args.model, {})
    dynamic_info = {
        'seed': args.seed,
        'rank': rank,
        'gpu_id': gpu_id,
        'devices': config['trainer'].get('devices'),
        'strategy': config['trainer'].get('strategy'),
        'torch_version': torch.__version__,
        'python_version': platform.python_version(),
    }
    logger_config = {
        'experiment': config.get('experiment', {}),
        'dataset': config.get('dataset', {}),
        'trainer': config.get('trainer', {}),
        'model': model_config,
        **dynamic_info,
        "git_info": git_info
    }
    checkpoint_dir = os.path.join(log_dir, project_name, unique_id)
    # Create WandB logger only for train/test modes
    if args.mode in ["train", "test"]:
        wandb_logger = WandbLogger(
            project=project_name, # Project name in WandB, set in config
            entity=config['logging'].get('entity'),
            group=config['experiment']['run_name'],   # Group all workers under the same experiment
            name=run_name, # Unique name for the run, can also take config for hyperparameters. Keep brief
            save_dir=wandb_dir, # Directory for saving logs and metadata
            log_model=False,
            job_type=args.mode,
            mode=config['logging'].get('wandb_mode', 'online'), # Configurable wandb mode
            id=unique_id,
            tags=[f"gpu_{gpu_id}", args.model, args.mode] + config['experiment'].get('extra_tags', []),
            config=logger_config,
            save_code=config['logging'].get('save_code', False)
        )
        config["trainer"]["logger"] = wandb_logger
    else:
        # For tuning mode, set logger to None
        config["trainer"]["logger"] = None

    # Explicitly resolve any variable references in trainer config

    # Ensure default_root_dir exists and is set correctly
    config["trainer"]["default_root_dir"] = checkpoint_dir

    # Add global gradient clipping for automatic optimization
    config.setdefault("trainer", {})
    original_gcv = config["trainer"].get("gradient_clip_val")
    effective_gcv = config["trainer"].setdefault("gradient_clip_val", 1.0)
    
    if original_gcv is None:
        logging.info(f"Gradient_clip_val not specified in config, defaulting to {effective_gcv} for automatic optimization.")
    else:
        logging.info(f"Using gradient_clip_val: {original_gcv} from configuration for automatic optimization.")

    # %% CREATE DATASET
    # Dynamically set DataLoader workers based on SLURM_CPUS_PER_TASK
    cpus_per_task_str = os.environ.get('SLURM_CPUS_PER_TASK', '1') # Default to 1 CPU if var not set
    try:
        cpus_per_task = int(cpus_per_task_str)
        if cpus_per_task <= 0:
             logging.warning(f"SLURM_CPUS_PER_TASK is non-positive ({cpus_per_task}), defaulting cpus_per_task to 1.")
             cpus_per_task = 1
    except ValueError:
        logging.warning(f"Could not parse SLURM_CPUS_PER_TASK ('{cpus_per_task_str}'), defaulting cpus_per_task to 1.")
        cpus_per_task = 1

    num_workers = max(0, cpus_per_task - 1)

    # Set DataLoader parameters within the trainer config
    logging.info(f"Determined SLURM_CPUS_PER_TASK={cpus_per_task}. Setting num_workers = {num_workers}.")

    logging.info("Creating datasets")
    use_normalization = False if args.model == "tactis" else config["dataset"].get("normalize", True)
    logging.info(f"Instantiating DataModule with normalized={use_normalization} (Forced False for TACTiS-2 which requires denormalized input)")
    data_module = DataModule(
        data_path=config["dataset"]["data_path"],
        n_splits=config["dataset"]["n_splits"],
        continuity_groups=None,
        train_split=(1.0 - config["dataset"]["val_split"] - config["dataset"]["test_split"]),
        val_split=config["dataset"]["val_split"],
        test_split=config["dataset"]["test_split"],
        prediction_length=config["dataset"]["prediction_length"],
        context_length=config["dataset"]["context_length"],
        target_prefixes=["ws_horz", "ws_vert"],
        feat_dynamic_real_prefixes=["nd_cos", "nd_sin"],
        freq=config["dataset"]["resample_freq"],
        target_suffixes=config["dataset"]["target_turbine_ids"],
        per_turbine_target=config["dataset"]["per_turbine_target"],
        as_lazyframe=False,
        dtype=pl.Float32,
        normalized=use_normalization,  # TACTiS-2 requires denormalized input for internal scaling
        normalization_consts_path=config["dataset"]["normalization_consts_path"], # Needed for denormalization
        batch_size=config["dataset"].get("batch_size", 128),
        workers=num_workers,
        pin_memory=True,
        persistent_workers=True,
        verbose=True
    )
    
    # Use globals() to fetch the module and estimator classes dynamically
    LightningModuleClass = globals()[f"{args.model.capitalize()}LightningModule"]
    EstimatorClass = globals()[f"{args.model.capitalize()}Estimator"]
    DistrOutputClass = globals()[config["model"]["distr_output"]["class"]]

<<<<<<< HEAD
=======
    if rank_zero_only.rank == 0:
        logging.info("Preparing data for tuning")
        if args.reload_data or not os.path.exists(data_module.train_ready_data_path):
            data_module.generate_datasets()
            reload = True
        else:
            reload = False
       
    else:
        reload = False
    
    # other ranks should wait for this one 
    # Pass the rank determined at the beginning of main() to handle both tuning and training modes
    data_module.generate_splits(save=True, reload=reload, splits=["train", "val", "test"], rank=rank)

>>>>>>> d41d3219
    # data_module.train_dataset = [ds for ds in data_module.train_dataset if ds["item_id"].endswith("SPLIT0")]
    
    # %% DEFINE ESTIMATOR
    # Initialize storage and connection info variables
    optuna_storage = None
    db_connection_info = None # Will hold pg_config if PostgreSQL is used
    db_setup_params = None # Initialize

    if args.mode == "tune" or (args.mode == "train" and args.use_tuned_parameters) or (args.mode == "test" and args.use_tuned_parameters):
        # %% SETUP OPTUNA STORAGE (PostgreSQL for tuning, SQLite for loading tuned params)

        # Generate DB setup parameters regardless of mode (needed for study name)
        logging.info("Generating Optuna DB setup parameters...")
        db_setup_params = generate_df_setup_params(args.model, config)

        # Determine if restart_tuning should be overridden
        # We never want to restart/delete the study when just loading parameters
        effective_restart_tuning = args.restart_tuning
        if args.mode in ["train", "test"] and args.use_tuned_parameters:
            logging.info(f"Mode is '{args.mode}' with --use_tuned_parameters. Ensuring restart_tuning is False.")
            effective_restart_tuning = False
        elif args.mode == "tune":
            logging.info(f"Mode is 'tune'. Using restart_tuning={args.restart_tuning} from command line.")
        else:
            # Should not happen with the main condition, but safety check
             logging.warning(f"Unexpected combination: mode={args.mode}, use_tuned_parameters={args.use_tuned_parameters}. Defaulting restart_tuning to False.")
             effective_restart_tuning = False

        logging.info(f"Setting up Optuna storage (rank {rank}) using backend from config...")
        # Call setup_optuna_storage using config-derived params and effective restart flag
        optuna_storage, db_connection_info = setup_optuna_storage(
            db_setup_params=db_setup_params,
            restart_tuning=effective_restart_tuning, # Use the potentially overridden flag
            rank=rank
            # No force_sqlite_path argument anymore
        )
        logging.info(f"Optuna storage setup complete. Storage type: {type(optuna_storage).__name__}")
        if db_connection_info:
             logging.info("PostgreSQL connection info returned (likely tuning mode).")
        else:
             logging.info("No connection info returned (likely SQLite or Journal mode).")

    if args.mode in ["train", "test"]:
        
        # get parameters expected by estimator and trainer
        estimator_sig = inspect.signature(EstimatorClass.__init__)
        estimator_params = [param.name for param in estimator_sig.parameters.values()]
        
        trainer_sig = inspect.signature(Trainer.__init__)
        trainer_params = [param.name for param in trainer_sig.parameters.values()]
       
        # get default params
        model_hparams = config["model"].get(args.model, {})
        
        # get tuned params
        found_tuned_params = True
        if args.use_tuned_parameters:
            try:
                logging.info(f"Getting tuned parameters.")
                
                tuned_params = get_tuned_params(optuna_storage, db_setup_params["study_name"])
                
                # tuned_params = {'context_length_factor': 3, 'batch_size': 256, 'num_encoder_layers': 2, 'num_decoder_layers': 2, 'dim_feedforward': 2048, 'n_heads': 6, 'factor': 1, 'moving_avg': 21, 'lr': 4.7651748046751395e-05, 'weight_decay': 0.0, 'dropout': 0.0982708428790269}
                # tuned_params = {'context_length_factor': 2, 'batch_size': 128, 'num_encoder_layers': 2, 'num_decoder_layers': 3, 'd_model': 128, 'n_heads': 6}
                
                config["model"]["distr_output"]["kwargs"].update({k: v for k, v in tuned_params.items() if k in config["model"]["distr_output"]["kwargs"]})
                config["dataset"].update({k: v for k, v in tuned_params.items() if k in config["dataset"]})
                # config["model"][args.model].update({k: v for k, v in tuned_params.items() if k in config["model"][args.model]})
                
                config["trainer"].update({k: v for k, v in tuned_params.items() if k in trainer_params})
                
                data_module.batch_size = config["dataset"]["batch_size"]
                
                model_hparams.update(
                    {k: v for k, v in tuned_params.items() if k in estimator_params})
                
                context_length_factor = tuned_params.get('context_length_factor', config["dataset"].get("context_length_factor", None)) # Default to config or 2 if not in trial/config
                if context_length_factor:
                    data_module.context_length = int(context_length_factor * data_module.prediction_length)
                    logging.info(f"Setting context_length to {context_length_factor} times the prediction length {data_module.prediction_length} = {data_module.context_length} from tuned parameters.")
                else:
                    data_module.context_length = config["dataset"]["context_length"]
                    logging.info(f"Setting context_length to default value {data_module.context_length} from default values.")
                
                data_module.freq = config["dataset"]["resample_freq"]
            except FileNotFoundError as e:
                logging.warning(e)
                found_tuned_params = False
            except KeyError as e:
                logging.warning(f"KeyError accessing Optuna config for tuned params: {e}. Using defaults.")
                found_tuned_params = False
        else:
            found_tuned_params = False 
            
        # TODO HIGH lr and weight_decay are not being set properly during tuning or training!!!
        
        if found_tuned_params:
            logging.info(f"Updating estimator {args.model.capitalize()} kwargs with tuned parameters {tuned_params}")
        else:
            logging.info(f"Updating estimator {args.model.capitalize()} kwargs with default parameters")
            if "context_length_factor" in config["model"][args.model]:
                data_module.context_length = int(config["model"][args.model]["context_length_factor"] * data_module.prediction_length)
                del config["model"][args.model]["context_length_factor"]
            
        # Use the get_checkpoint function to handle checkpoint finding
        # TODO can we grab the checkpoint from the winning hyperparameter trial?
        if args.checkpoint:
            # Set up parameters for checkpoint finding
            metric = config.get("trainer", {}).get("monitor_metric", "val_loss")
            mode = config.get("optuna", {}).get("direction", "minimize")
            mode_mapping = {"minimize": "min", "maximize": "max"}
            mode = mode_mapping.get(mode, "min")

            base_checkpoint_dir = os.path.join(log_dir, project_name)
            logging.info(f"Checkpoint selection: Monitoring metric '{metric}' with mode '{mode}' in directory '{base_checkpoint_dir}'")
        
            checkpoint_path = get_checkpoint(args.checkpoint, metric, mode, base_checkpoint_dir)
            checkpoint_hparams = load_estimator_from_checkpoint(checkpoint_path, LightningModuleClass, config, args.model)
            
            model_hparams.update(checkpoint_hparams["init_args"]["model_config"])
            
            # Update DataModule params
            data_module.prediction_length = checkpoint_hparams["prediction_length_int"]
            data_module.context_length = checkpoint_hparams["context_length_int"]
            data_module.freq = checkpoint_hparams["freq_str"]
            
            # check if any new hyperparameters are incompatible with data_module
            # core_data_module_params = ["num_feat_dynamic_real", "num_feat_static_real", "num_feat_static_cat",
            #                       "cardinality", "embedding_dimension"]
            # data_module_sig = inspect.signature(DataModule.__init__)
            # data_module_params = [param.name for param in data_module_sig.parameters.values()]
            
            # TODO JUAN we don't expect these to be equal, num_feat_dynamic_real is changed internally in estimator.py:create_lightning_module, 
            # num_feat_static_real and num_feat_static_cat are set to the max of the data_module value and 1,
            # cardinality is a list and a tuple, so this needs to be handled differently.
            # incompatible_params = []
            # for param in core_data_module_params:
            #     if ((param in checkpoint_hparams["init_args"]["model_config"]) 
            #         and (checkpoint_hparams["init_args"]["model_config"][param] is not None)
            #         and (getattr(data_module, param) is not None) 
            #         and (checkpoint_hparams["init_args"]["model_config"][param] != getattr(data_module, param))):
            #         incompatible_params.append((param, checkpoint_hparams["init_args"]["model_config"][param], getattr(data_module, param)))
            
            # if incompatible_params:
            #     raise TypeError(f"Checkpoint parameters and data module parameters {incompatible_params} are incompatible.")
            
            logging.info(f"Updating estimator {args.model.capitalize()} kwargs with checkpoint parameters {checkpoint_hparams['init_args']['model_config']}.")
        else:
            checkpoint_path = None
            
        # Apply command-line overrides AFTER potentially loading tuned params
        if args.override:
            logging.info(f"Applying command-line overrides (final step): {args.override}")
            for override_item in args.override:
                try:
                    if '=' in override_item:
                        # Case 1: key=value provided - Use command-line value
                        key_path, value_str = override_item.split('=', 1)
                        keys = key_path.split('.')

                        # Try to parse value (int, float, bool, or string)
                        try:
                            value = yaml.safe_load(value_str) # Handles basic types
                        except yaml.YAMLError:
                            value = value_str # Keep as string if parsing fails

                        if keys[0] == "model":
                            keys[1] = args.model # Ensure the first key is the model name
                        
                        key_path = '.'.join(keys)  # Reconstruct the key path for logging
                        
                        # Navigate nested dictionary and set value
                        d = config
                        for key in keys[:-1]:
                            d = d.setdefault(key, {})
                            if not isinstance(d, dict):
                                logging.warning(f"Overriding non-dictionary key '{key}' in path '{key_path}'. Existing value will be replaced.")
                                parent_d = config
                                for parent_key in keys[:keys.index(key)]: parent_d = parent_d[parent_key]
                                parent_d[key] = {}
                                d = parent_d[key]

                        last_key = keys[-1]
                        d[last_key] = value
                        logging.info(f"  - Final override applied (from command line): '{key_path}' = {value} (type: {type(value).__name__})")

                    else:
                        # Case 2: Only key provided - Revert to original YAML value
                        key_path = override_item
                        keys = key_path.split('.')
                        if keys[0] == "model":
                            keys[1] = args.model # Ensure the first key is the model name
                        key_path = '.'.join(keys)  # Reconstruct the key path for logging
                        
                        # Navigate original YAML config to get the value
                        original_d = original_yaml_config
                        found_original = True
                        for key in keys:
                            if isinstance(original_d, dict) and key in original_d:
                                original_d = original_d[key]
                            else:
                                logging.warning(f"  - Override key '{key_path}' not found in original YAML config. Cannot revert.")
                                found_original = False
                                break

                        if found_original:
                            original_value = original_d # The value found at the end of the path

                            # Navigate current config to set the value
                            d = config
                            for key in keys[:-1]:
                                d = d.setdefault(key, {})
                                if not isinstance(d, dict):
                                     # This case is less likely when reverting, but handle defensively
                                     logging.warning(f"Overriding non-dictionary key '{key}' in path '{key_path}' while reverting. Existing value will be replaced.")
                                     parent_d = config
                                     for parent_key in keys[:keys.index(key)]: parent_d = parent_d[parent_key]
                                     parent_d[key] = {}
                                     d = parent_d[key]

                            last_key = keys[-1]
                            d[last_key] = original_value
                            logging.info(f"  - Final override applied (reverted to YAML): '{key_path}' = {original_value} (type: {type(original_value).__name__})")

                except ValueError:
                     # This error should now only happen if split fails unexpectedly
                     logging.warning(f"  - Skipping invalid override format: '{override_item}'.")
                except Exception as e:
                    logging.error(f"  - Error applying override '{override_item}': {e}", exc_info=True)
                    
        
        if args.mode == "train" and args.checkpoint is not None:
            logging.info("Restarting training from checkpoint, updating max_epochs accordingly.")
            if os.path.basename(checkpoint_path) == "last.ckpt":
                if torch.cuda.is_available():
                    device = None
                else:
                    device = "cpu"
                checkpoint = torch.load(checkpoint_path, map_location=device, weights_only=False)
                last_epoch = checkpoint.get("epoch", 0)
            else:
                last_epoch = int(re.search("(?<=epoch=)\\d+", os.path.basename(checkpoint_path)).group())
            
            config["trainer"]["max_epochs"] += last_epoch
        
        # --- Instantiate Callbacks ---
        # We need to do this BEFORE creating the estimator,
        # so the instantiated list can be placed in trainer_kwargs.
        import importlib
        logging.info("Instantiating callbacks from configuration...")
        instantiated_callbacks = []
        if 'callbacks' in config and isinstance(config['callbacks'], dict):
            for cb_name, cb_config in config['callbacks'].items():
                 # Skip disabled callbacks explicitly marked as enabled: false
                 if isinstance(cb_config, dict) and cb_config.get('enabled', True) is False:
                      logging.info(f"Skipping disabled callback: {cb_name}")
                      continue

                 # Handle DeadNeuronMonitor specifically based on 'enabled' flag
                 if cb_name == 'dead_neuron_monitor' and isinstance(cb_config, dict) and cb_config.get('enabled', False) is True:
                     try:
                         callback_instance = DeadNeuronMonitor()
                         instantiated_callbacks.append(callback_instance)
                         logging.info("Instantiated callback: DeadNeuronMonitor")
                         continue # Skip to the next callback in the loop
                     except Exception as e:
                         logging.error(f"Error instantiating DeadNeuronMonitor: {e}", exc_info=True)
                         continue # Continue to the next callback even if this one failed

                 if isinstance(cb_config, dict) and 'class_path' in cb_config:
                    try:
                        module_path, class_name = cb_config['class_path'].rsplit('.', 1)
                        CallbackClass = getattr(importlib.import_module(module_path), class_name)
                        init_args = cb_config.get('init_args', {})

                        # Resolve dirpath for ModelCheckpoint if necessary
                        if class_name == "ModelCheckpoint" and 'dirpath' in init_args:
                            if isinstance(init_args['dirpath'], str) and '${logging.checkpoint_dir}' in init_args['dirpath']:
                                # Note: checkpoint_dir was defined earlier based on unique_id
                                init_args['dirpath'] = init_args['dirpath'].replace('${logging.checkpoint_dir}', checkpoint_dir)
                            # Ensure absolute path if not already
                            if not os.path.isabs(init_args['dirpath']):
                                project_root = config.get('experiment', {}).get('project_root', '.')
                                init_args['dirpath'] = os.path.abspath(os.path.join(project_root, init_args['dirpath']))
                            os.makedirs(init_args['dirpath'], exist_ok=True) # Ensure dir exists

                        callback_instance = CallbackClass(**init_args)
                        instantiated_callbacks.append(callback_instance)
                        logging.info(f"Instantiated callback: {class_name}")
                    except Exception as e:
                        logging.error(f"Error instantiating callback {cb_name}: {e}", exc_info=True)
                 # Handle simple boolean flags if needed (though YAML structure is preferred)
                 # elif isinstance(cb_config, bool) and cb_config is True: ...
        else:
             logging.info("No callbacks dictionary found in config or it's not a dictionary.")
        # --- End Callback Instantiation ---
        
        # Ensure trainer_kwargs exists and add the instantiated callbacks list
        config.setdefault("trainer", {})
        config["trainer"]["callbacks"] = instantiated_callbacks
        logging.info(f"Assigned {len(instantiated_callbacks)} callbacks to config['trainer']['callbacks'].")

        # Prepare all arguments in a dictionary for the Estimator
    
    if rank_zero_only.rank == 0:
        logging.info("Preparing data for tuning")
        if args.reload_data or not os.path.exists(data_module.train_ready_data_path):
            data_module.generate_datasets()
            reload = True
        else:
            reload = False
    else:
        reload = False
        
    data_module.generate_splits(save=True, reload=reload, splits=["train", "val", "test"],
                                rank=rank_zero_only.rank)
    
    if args.mode in ["train", "test"]:
        estimator_kwargs = {
            "freq": data_module.freq,
            "prediction_length": data_module.prediction_length,
            "num_feat_dynamic_real": data_module.num_feat_dynamic_real,
            "num_feat_static_cat": data_module.num_feat_static_cat,
            "cardinality": data_module.cardinality,
            "num_feat_static_real": data_module.num_feat_static_real,
            "input_size": data_module.num_target_vars,
            "scaling": "False", #if model_hparams.get("scaling", "True") == "True" else False, # TODO back to std, ALLOW US TO SPECIFY SCALING, ALSO WHY STRING NOT B00L Scaling handled externally or internally by TACTiS
            "lags_seq": [0], #model_hparams.get("lags_seq", [0]), #TODOconfig["model"][args.model]["lags_seq"], # TACTiS doesn't typically use lags
            "time_features": [second_of_minute, minute_of_hour, hour_of_day, day_of_year],
            "batch_size": data_module.batch_size,
            "num_batches_per_epoch": config["trainer"].get("limit_train_batches", 1000),
            "context_length": data_module.context_length,
            "train_sampler": SequentialSampler(min_past=data_module.context_length, min_future=data_module.prediction_length)
                if config["dataset"].get("sampler", "sequential") == "sequential"
                else ExpectedNumInstanceSampler(num_instances=1.0, min_past=data_module.context_length, min_future=data_module.prediction_length),
            "validation_sampler": ValidationSplitSampler(min_past=data_module.context_length, min_future=data_module.prediction_length),
            "trainer_kwargs": config["trainer"],
        }
        
        n_training_samples = 0
        for ds in data_module.train_dataset:
            a, b = estimator_kwargs["train_sampler"]._get_bounds(ds["target"])
            n_training_samples += (b - a + 1)
        
        n_training_steps = np.ceil(n_training_samples / data_module.batch_size).astype(int)
        assert estimator_kwargs["num_batches_per_epoch"] is None or isinstance(estimator_kwargs["num_batches_per_epoch"], int)
        if estimator_kwargs["num_batches_per_epoch"] is not None:
            n_training_steps = min(n_training_steps, estimator_kwargs["num_batches_per_epoch"])
            
        # Log warning if using random sampler with null limit_train_batches
        if (config["dataset"].get("sampler", "sequential") == "random" and
            estimator_kwargs["num_batches_per_epoch"] is None):
            logging.warning("Using random sampler (ExpectedNumInstanceSampler) with limit_train_batches=null. "
                          "Consider setting an explicit integer value for limit_train_batches to avoid potential issues.")
        
        if  "d_model" in model_hparams: # and "dim_feedforward" not in model_hparams
            # set dim_feedforward to 4x the d_model found in this trial
            model_hparams["dim_feedforward"] = model_hparams["d_model"] * 4
            logging.info(f"Updating estimator {args.model.capitalize()} dim_feedforward with 4x d_model = {model_hparams['dim_feedforward']}")
        elif "d_model" in estimator_params and estimator_sig.parameters["d_model"].default is not inspect.Parameter.empty:
            # if d_model is not contained in the trial but is a paramter, get the default
            model_hparams["dim_feedforward"] = estimator_sig.parameters["d_model"].default * 4
            logging.info(f"Updating estimator {args.model.capitalize()} dim_feedforward with 4x estimator default d_model = {model_hparams['dim_feedforward']}")

        # Add model-specific arguments. Note that some params, such as num_feat_dynamic_real, are changed within Model, and so can't be used for estimator class
        estimator_kwargs.update({k: v for k, v in model_hparams.items() if k in estimator_params and not hasattr(data_module, k) })
        
        # Add distr_output only if the model is NOT tactis
        if args.model != 'tactis' and "distr_output" not in estimator_kwargs:
            estimator_kwargs["distr_output"] = DistrOutputClass(dim=data_module.num_target_vars, **config["model"]["distr_output"]["kwargs"]) # TODO or checkpoint_hparams["model_config"]["distr_output"]
        elif args.model == "spacetimeformer":
            for k in estimator_kwargs["distr_output"].args_dim:
                estimator_kwargs["distr_output"].args_dim[k] *= estimator_kwargs["input_size"]
            
        # elif 'distr_output' in estimator_kwargs:
        #      del estimator_kwargs['distr_output']
        
        logging.info(f"Using final estimator_kwargs:\n {estimator_kwargs}")
        estimator = EstimatorClass(**estimator_kwargs)

        # Conditionally Create Forecast Generator
        if args.model == 'tactis':
            # TACTiS uses SampleForecastGenerator internally for prediction
            # because its foweard pass returns samples not distribution parameters
            logging.info(f"Using SampleForecastGenerator for TACTiS model.")
            forecast_generator = SampleForecastGenerator()
        else:
            # Other models use DistributionForecastGenerator based on their distr_output
            logging.info(f"Using DistributionForecastGenerator for {args.model} model.")
            # Ensure estimator has distr_output before accessing
            if not hasattr(estimator, 'distr_output'):
                raise AttributeError(f"Estimator for model '{args.model}' is missing 'distr_output' attribute needed for DistributionForecastGenerator.")
            forecast_generator = DistributionForecastGenerator(estimator.distr_output)
    
    if args.mode == "tune":
        logging.info("Starting Optuna hyperparameter tuning...")

        # %% TUNE MODEL WITH OPTUNA
        from wind_forecasting.run_scripts.tuning import tune_model
        try:
            callbacks_config = config.get('callbacks', {})
            mc_config = callbacks_config.get('model_checkpoint', {})
            mc_init_args = mc_config.get('init_args', {})

            if 'dirpath' in mc_init_args:
                original_dirpath = mc_init_args['dirpath']
                resolved_dirpath = original_dirpath

                if "${logging.checkpoint_dir}" in resolved_dirpath:
                    base_checkpoint_dir = config.get('logging', {}).get('checkpoint_dir')
                    if base_checkpoint_dir:
                        project_root = config.get('experiment', {}).get('project_root', '.')
                        abs_project_root = os.path.abspath(project_root)
                        abs_base_checkpoint_dir = os.path.abspath(os.path.join(abs_project_root, base_checkpoint_dir))
                        resolved_dirpath = resolved_dirpath.replace("${logging.checkpoint_dir}", abs_base_checkpoint_dir)
                        logging.info(f"Resolved '${{logging.checkpoint_dir}}' to '{abs_base_checkpoint_dir}'")
                    else:
                        logging.warning("Cannot resolve ${logging.checkpoint_dir}.")

                if not os.path.isabs(resolved_dirpath):
                     project_root = config.get('experiment', {}).get('project_root', '.')
                     abs_project_root = os.path.abspath(project_root)
                     abs_resolved_dirpath = os.path.abspath(os.path.join(abs_project_root, resolved_dirpath))
                else:
                     abs_resolved_dirpath = os.path.abspath(resolved_dirpath)

                config['callbacks']['model_checkpoint']['init_args']['dirpath'] = abs_resolved_dirpath

                os.makedirs(abs_resolved_dirpath, exist_ok=True)
            else:
                logging.warning("No 'dirpath' found in ModelCheckpoint configuration in YAML.")

        except KeyError as e:
            logging.warning(f"Could not check ModelCheckpoint in config: {e}")
        except Exception as e:
            logging.error(f"Error during checkpoint path resolution: {e}", exc_info=True)

        # Callbacks from config will be handled by MLTuningObjective.

        # Normal execution - pass the OOM protection wrapper and constructed storage URL
        tune_model(model=args.model, config=config, # Pass full config here for model/trainer params
                   study_name=db_setup_params["study_name"],
                   optuna_storage=optuna_storage, # Pass the constructed storage object
                   lightning_module_class=LightningModuleClass,
                   estimator_class=EstimatorClass,
                   distr_output_class=DistrOutputClass,
                   data_module=data_module,
                   max_epochs=config["optuna"]["max_epochs"],
                   # Use base_limit_train_batches if available, otherwise fallback to limit_train_batches (or None)
                   limit_train_batches=config["optuna"].get("base_limit_train_batches", config["optuna"].get("limit_train_batches", None)),
                   metric=config["optuna"]["metric"],
                   direction=config["optuna"]["direction"],
                   n_trials_per_worker=config["optuna"]["n_trials_per_worker"],
                   trial_protection_callback=handle_trial_with_oom_protection,
                   seed=args.seed, tuning_phase=args.tuning_phase,
                   restart_tuning=args.restart_tuning) # Add restart_tuning parameter

        # After training completes
        torch.cuda.empty_cache()
        gc.collect()
        logging.info("Optuna hyperparameter tuning completed.")

    elif args.mode == "train":
        logging.info("Starting model training...")
        # %% TRAIN MODEL
        # Callbacks are now instantiated and added to estimator_kwargs above
        logging.info(f"Training model with a total of {n_training_steps} training steps.")
        estimator.train(
            training_data=data_module.train_dataset,
            validation_data=data_module.val_dataset,
            forecast_generator=forecast_generator,
            ckpt_path=checkpoint_path
            # shuffle_buffer_length=1024
        )
        # train_output.trainer.checkpoint_callback.best_model_path
        logging.info("Model training completed.")
    elif args.mode == "test":
        logging.info("Starting model testing...")
        # %% TEST MODEL

        test_model(data_module=data_module,
                    checkpoint=checkpoint_path,
                    lightning_module_class=LightningModuleClass, 
                    forecast_generator=forecast_generator,
                    normalization_consts_path=config["dataset"]["normalization_consts_path"])

        logging.info("Model testing completed.")

        # %% EXPORT LOGGING DATA
        # api = wandb.Api()
        # run = api.run("<entity>/<project>/<run_id>")
        # metrics_df = run.history()
        # metrics_df.to_csv("metrics.csv")
        # history = run.scan_history()

if __name__ == "__main__":
    main()<|MERGE_RESOLUTION|>--- conflicted
+++ resolved
@@ -381,24 +381,6 @@
     EstimatorClass = globals()[f"{args.model.capitalize()}Estimator"]
     DistrOutputClass = globals()[config["model"]["distr_output"]["class"]]
 
-<<<<<<< HEAD
-=======
-    if rank_zero_only.rank == 0:
-        logging.info("Preparing data for tuning")
-        if args.reload_data or not os.path.exists(data_module.train_ready_data_path):
-            data_module.generate_datasets()
-            reload = True
-        else:
-            reload = False
-       
-    else:
-        reload = False
-    
-    # other ranks should wait for this one 
-    # Pass the rank determined at the beginning of main() to handle both tuning and training modes
-    data_module.generate_splits(save=True, reload=reload, splits=["train", "val", "test"], rank=rank)
-
->>>>>>> d41d3219
     # data_module.train_dataset = [ds for ds in data_module.train_dataset if ds["item_id"].endswith("SPLIT0")]
     
     # %% DEFINE ESTIMATOR
@@ -703,6 +685,7 @@
 
         # Prepare all arguments in a dictionary for the Estimator
     
+    # wait until data_module attributes have been updated to generate splits
     if rank_zero_only.rank == 0:
         logging.info("Preparing data for tuning")
         if args.reload_data or not os.path.exists(data_module.train_ready_data_path):
@@ -710,11 +693,13 @@
             reload = True
         else:
             reload = False
+       
     else:
         reload = False
-        
-    data_module.generate_splits(save=True, reload=reload, splits=["train", "val", "test"],
-                                rank=rank_zero_only.rank)
+    
+    # other ranks should wait for this one 
+    # Pass the rank determined at the beginning of main() to handle both tuning and training modes
+    data_module.generate_splits(save=True, reload=reload, splits=["train", "val", "test"], rank=rank)
     
     if args.mode in ["train", "test"]:
         estimator_kwargs = {
