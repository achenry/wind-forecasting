--- conflicted
+++ resolved
@@ -224,150 +224,7 @@
         if "trainer" not in config: config["trainer"] = {}
         config["trainer"]["strategy"] = strategy_object
         
-<<<<<<< HEAD
     
-=======
-    # %% SETUP LOGGING
-    logging.info("Setting up logging")
-
-    if "logging" not in config:
-        config["logging"] = {}
-
-    # Set up logging directory - use absolute path, rename logging dirs to group checkpoints and logs by data source and model
-    log_dir = config["experiment"]["log_dir"]
-    # Set up wandb, optuna, checkpoint directories - use absolute paths
-
-    wandb_dir = config["logging"]["wandb_dir"] = config["logging"].get("wandb_dir", log_dir)
-    optuna_dir = config["logging"]["optuna_dir"] = config["logging"].get("optuna_dir", os.path.join(log_dir, "optuna"))
-    # TODO: do we need this, checkpoints are saved by Model Checkpoint callback in loggers save_dir (wandb_dir)
-    # config["trainer"]["default_root_dir"] = checkpoint_dir = config["logging"]["checkpoint_dir"] = config["logging"].get("checkpoint_dir", os.path.join(log_dir, "checkpoints"))
-
-    os.makedirs(wandb_dir, exist_ok=True)
-    os.makedirs(optuna_dir, exist_ok=True)
-    # os.makedirs(checkpoint_dir, exist_ok=True)
-
-    logging.info(f"WandB will create logs in {wandb_dir}")
-    logging.info(f"Optuna will create logs in {optuna_dir}")
-    # logging.info(f"Checkpoints will be saved in {checkpoint_dir}")
-
-    # Get worker info from environment variables
-    worker_id = os.environ.get('SLURM_PROCID', '0')
-    gpu_id = os.environ.get('CUDA_VISIBLE_DEVICES', '0')
-
-    # Create a unique run name for each worker
-    project_name = f"{config['experiment'].get('project_name', 'wind_forecasting')}_{args.model}"
-    run_name = f"{config['experiment']['username']}_{args.model}_{args.mode}_{gpu_id}"
-
-    # Set an explicit run directory to avoid nesting issues
-    unique_id = f"{datetime.now().strftime('%Y%m%d_%H%M%S')}_{worker_id}_{gpu_id}"
-    run_dir = os.path.join(wandb_dir, "wandb", f"run_{unique_id}")
-
-    # Configure WandB to use the correct checkpoint location
-    # This ensures artifacts are saved in the correct checkpoint directory
-    os.environ["WANDB_RUN_DIR"] = run_dir
-    # os.environ["WANDB_ARTIFACT_DIR"] = os.environ["WANDB_CHECKPOINT_PATH"] = checkpoint_dir
-    os.environ["WANDB_DIR"] = wandb_dir
-
-    # Fetch GitHub repo URL and current commit and set WandB environment variables
-    project_root = config['experiment'].get('project_root', os.getcwd())
-    git_info = {}
-    try:
-        remote_url_bytes = subprocess.check_output(['git', 'config', '--get', 'remote.origin.url'], cwd=project_root, stderr=subprocess.STDOUT).strip()
-        remote_url = remote_url_bytes.decode('utf-8')
-        # Convert SSH URL to HTTPS if necessary
-        if remote_url.startswith("git@"):
-            remote_url = remote_url.replace(":", "/").replace("git@", "https://")
-        if remote_url.endswith(".git"):
-            remote_url = remote_url[:-4]
-
-        commit_hash_bytes = subprocess.check_output(['git', 'rev-parse', 'HEAD'], cwd=project_root, stderr=subprocess.STDOUT).strip()
-        commit_hash = commit_hash_bytes.decode('utf-8')
-
-        git_info = {"url": remote_url, "commit": commit_hash}
-        logging.info(f"Fetched Git Info - URL: {remote_url}, Commit: {commit_hash}")
-
-    except subprocess.CalledProcessError as e:
-        logging.warning(f"Could not get Git info: {e.output.decode('utf-8').strip()}. Git info might not be logged in WandB.")
-    except FileNotFoundError:
-        logging.warning("'git' command not found. Cannot log Git info.")
-    except Exception as e:
-        logging.warning(f"An unexpected error occurred while fetching Git info: {e}. Git info might not be logged in WandB.", exc_info=True)
-
-    # Prepare logger config with only relevant model and dynamic info
-    model_config = config['model'].get(args.model, {})
-    dynamic_info = {
-        'seed': args.seed,
-        'rank': rank,
-        'gpu_id': gpu_id,
-        'devices': config['trainer'].get('devices'),
-        'strategy': config['trainer'].get('strategy'),
-        'torch_version': torch.__version__,
-        'python_version': platform.python_version(),
-    }
-    logger_config = {
-        'experiment': config.get('experiment', {}),
-        'dataset': config.get('dataset', {}),
-        'trainer': config.get('trainer', {}),
-        'model': model_config,
-        **dynamic_info,
-        "git_info": git_info
-    }
-    checkpoint_dir = os.path.join(log_dir, project_name, unique_id)
-    # Create WandB logger only for train/test modes
-    if args.mode in ["train", "test"]:
-        wandb_logger = WandbLogger(
-            project=project_name, # Project name in WandB, set in config
-            entity=config['logging'].get('entity'),
-            group=config['experiment']['run_name'],   # Group all workers under the same experiment
-            name=run_name, # Unique name for the run, can also take config for hyperparameters. Keep brief
-            save_dir=wandb_dir, # Directory for saving logs and metadata
-            log_model=False,
-            job_type=args.mode,
-            mode=config['logging'].get('wandb_mode', 'online'), # Configurable wandb mode
-            id=unique_id,
-            tags=[f"gpu_{gpu_id}", args.model, args.mode] + config['experiment'].get('extra_tags', []),
-            config=logger_config,
-            save_code=config['logging'].get('save_code', False)
-        )
-        config["trainer"]["logger"] = wandb_logger
-    else:
-        # For tuning mode, set logger to None
-        config["trainer"]["logger"] = None
-
-    # Explicitly resolve any variable references in trainer config
-
-    # Ensure default_root_dir exists and is set correctly
-    config["trainer"]["default_root_dir"] = checkpoint_dir
-
-    # Add global gradient clipping for automatic optimization
-    config.setdefault("trainer", {})
-    
-    # Check if model has stage-specific gradient clipping (like TACTiS)
-    has_stage_specific_clipping = (
-        args.model == "tactis" and 
-        "tactis" in config.get("model", {}) and
-        any(k.startswith("gradient_clip_val_stage") for k in config["model"]["tactis"])
-    )
-    
-    if has_stage_specific_clipping:
-        # For models with stage-specific clipping, ensure no global gradient_clip_val interferes
-        if "gradient_clip_val" in config["trainer"]:
-            logging.info(f"Model {args.model} uses stage-specific gradient clipping. Removing trainer.gradient_clip_val={config['trainer']['gradient_clip_val']}")
-            del config["trainer"]["gradient_clip_val"]
-        else:
-            logging.info(f"Model {args.model} will use stage-specific gradient clipping")
-    else:
-        # For other models, use global gradient clipping
-        original_gcv = config["trainer"].get("gradient_clip_val")
-        effective_gcv = config["trainer"].setdefault("gradient_clip_val", 1.0)
-        
-        if original_gcv is None:
-            logging.info(f"Gradient_clip_val not specified in config, defaulting to {effective_gcv} for automatic optimization.")
-        else:
-            logging.info(f"Using gradient_clip_val: {original_gcv} from configuration for automatic optimization.")
-
-    # %% CREATE DATASET
->>>>>>> c3f4957e
     # Dynamically set DataLoader workers based on SLURM_CPUS_PER_TASK
     cpus_per_task_str = os.environ.get('SLURM_CPUS_PER_TASK', '1') # Default to 1 CPU if var not set
     try:
@@ -977,7 +834,7 @@
                 reload = True
             else:
                 reload = False
-        
+      
         else:
             reload = False
     
