--- conflicted
+++ resolved
@@ -3,11 +3,7 @@
 import logging
 from memory_profiler import profile
 import os
-<<<<<<< HEAD
 import re
-=======
-import re # Added import for re
->>>>>>> 01312f3c
 import torch
 import gc
 import random
@@ -545,22 +541,6 @@
         mode = config.get("optuna", {}).get("direction", "minimize")
         mode_mapping = {"minimize": "min", "maximize": "max"}
         mode = mode_mapping.get(mode, "min")
-<<<<<<< HEAD
-        base_checkpoint_dir = os.path.join(log_dir, project_name)
-        logging.info(f"Checkpoint selection: Monitoring metric '{metric}' with mode '{mode}' in directory '{base_checkpoint_dir}'")
-        
-        # Use the get_checkpoint function to handle checkpoint finding
-        checkpoint = get_checkpoint(args.checkpoint, metric, mode, base_checkpoint_dir)
-        
-        # Use globals() to fetch the estimator class dynamically
-        EstimatorClass = globals()[f"{args.model.capitalize()}Estimator"]
-            
-        if args.mode == "train" and args.checkpoint is not None:
-            logging.info("Restarting training from checkpoint, updating max_epochs accordingly.")
-            config["trainer"]["max_epochs"] += int(re.search("(?<=epoch=)\\d+", os.path.basename(checkpoint)).group())
-        
-        # Prepare all arguments in a dictionary
-=======
 
         logging.info(f"Checkpoint selection: Monitoring metric '{metric}' with mode '{mode}' in directory '{checkpoint_dir}'")
 
@@ -632,7 +612,7 @@
             config["trainer"]["max_epochs"] += int(re.search("(?<=epoch=)\\d+", os.path.basename(checkpoint)).group())
 
         # Prepare all arguments in a dictionary for the Estimator
->>>>>>> 01312f3c
+
         estimator_kwargs = {
             "freq": data_module.freq,
             "prediction_length": data_module.prediction_length,
