--- conflicted
+++ resolved
@@ -19,13 +19,8 @@
     
     # Example config (replace with your actual values)
     config = {
-<<<<<<< HEAD
         'train_data_path': '/projects/ssc/ahenry/wind_forecasting/awaken_data/awaken_processed_normalized_train_ready_30s_per_turbine_ctx14_pred7_train.pkl',
         'val_data_path': '/projects/ssc/ahenry/wind_forecasting/awaken_data/awaken_processed_normalized_train_ready_30s_per_turbine_ctx14_pred7_val.pkl',
-=======
-        'train_data_path': '/Users/ahenry/Documents/toolboxes/wind_forecasting/examples/data/awaken_data/awaken_processed_normalized_train_ready_30s_per_turbine_ctx14_pred7_train.pkl',
-        'val_data_path': '/Users/ahenry/Documents/toolboxes/wind_forecasting/examples/data/awaken_data/awaken_processed_normalized_train_ready_30s_per_turbine_ctx14_pred7_val.pkl',
->>>>>>> a7b39dfc
         'context_length': 14,
         'prediction_length': 7,
         'batch_size': 32,
@@ -60,7 +55,7 @@
     # 4. Instantiate the Trainer
     #    Make sure the strategy and devices match your SLURM request.
     trainer = pl.Trainer(
-        accelerator="cpu",
+        accelerator="auto",
         devices=2, # Or however many GPUs you requested
         strategy="auto",
         max_epochs=1,
