--- conflicted
+++ resolved
@@ -107,7 +107,6 @@
 
 # Launch multiple workers per GPU
 for i in $(seq 0 $((${NUM_GPUS}-1))); do
-<<<<<<< HEAD
       # Create a unique seed for this worker
       export CURRENT_WORKER_SEED=$((12 + i*100)) # Base seed + offset per worker (increased multiplier to avoid trials overlap on workers)
       
@@ -136,7 +135,7 @@
 
       # --- Set Worker-Specific Environment ---
       export CUDA_VISIBLE_DEVICES=${i} # Assign specific GPU based on loop index
-      
+    
       # Note: PYTHONPATH and WANDB_DIR are inherited via export from parent script
 
       echo \"Worker ${i}: Running python script with WORKER_RANK=${WORKER_RANK}...\"
@@ -151,65 +150,6 @@
         --seed ${CURRENT_WORKER_SEED} \
         ${RESTART_TUNING_FLAG} \
         --single_gpu # Crucial for making Lightning use only the assigned GPU
-
-      # Check exit status
-      status=\$?
-      if [ \$status -ne 0 ]; then
-          echo \"Worker ${i} FAILED with status \$status\"
-      else
-          echo \"Worker ${i} COMPLETED successfully\"
-      fi
-      exit \$status
-    " > "${LOG_DIR}/slurm_logs/${SLURM_JOB_ID}/worker_${i}_${SLURM_JOB_ID}.log" 2>&1 &
-      
-      # Store the process ID
-      WORKER_PIDS+=($!)
-      
-      # Add a small delay between starting workers on the same GPU
-      # to avoid initialization conflicts
-      sleep 2
-=======
-    # Create a unique seed for this worker
-    export CURRENT_WORKER_SEED=$((12 + i*100)) # Base seed + offset per worker (increased multiplier to avoid trials overlap on workers)
-    
-    echo "Starting worker ${i} on assigned GPU ${i} with seed ${CURRENT_WORKER_SEED}"
-    export WORKER_RANK=${i}          # Export rank for Python script
-    # Launch worker in the background using nohup and a dedicated bash shell
-    
-    # Launch worker with environment settings
-    # CUDA_VISIBLE_DEVICES ensures each worker sees only one GPU
-    # The worker ID (SLURM_PROCID) helps Optuna identify workers
-    #srun --exclusive -n 1 --export=ALL,CUDA_VISIBLE_DEVICES=$i,SLURM_PROCID=${WORKER_INDEX},WANDB_DIR=${WANDB_DIR} \
-    nohup bash -c "
-    echo \"Worker ${i} starting environment setup...\"
-    # --- Module loading ---
-    module purge
-    # ml PrgEnv-intel
-    ml mamba
-    ml cuda
-    echo \"Worker ${i}: Modules loaded.\"
-
-    # --- Activate conda environment ---
-    # eval \"\$(conda shell.bash hook)\"
-    mamba activate wind_forecasting_env
-    echo \"Worker ${i}: Conda environment 'wind_forecasting_env' activated.\"
-
-    # --- Set Worker-Specific Environment ---
-    export CUDA_VISIBLE_DEVICES=${i} # Assign specific GPU based on loop index
-    
-    # Note: PYTHONPATH and WANDB_DIR are inherited via export from parent script
-
-    echo \"Worker ${i}: Running python script with WORKER_RANK=${WORKER_RANK}...\"
-    # --- Run the tuning script ---
-    # Workers connect to the already initialized study using the PG URL
-    # Pass --restart_tuning flag from the main script environment
-    python ${WORK_DIR}/run_scripts/run_model.py \
-      --config ${CONFIG_FILE} \
-      --model ${MODEL_NAME} \
-      --mode tune \
-      --seed ${CURRENT_WORKER_SEED} \
-      ${RESTART_TUNING_FLAG} \
-      --single_gpu # Crucial for making Lightning use only the assigned GPU
 
     # Check exit status
     status=\$?
@@ -227,7 +167,6 @@
     # Add a small delay between starting workers on the same GPU
     # to avoid initialization conflicts
     sleep 2
->>>>>>> 0bc9caf0
 done
 
 echo "Started ${#WORKER_PIDS[@]} worker processes"
