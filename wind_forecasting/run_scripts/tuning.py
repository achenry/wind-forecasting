--- conflicted
+++ resolved
@@ -1206,7 +1206,6 @@
     study = None # Initialize study variable
     try:
         if worker_id == '0':
-<<<<<<< HEAD
             if restart_tuning:
                 try:
                     # Attempt to delete the existing study if it exists
@@ -1216,10 +1215,7 @@
                 except KeyError as e: 
                     logging.info(f"Rank 0: Study '{final_study_name}' does not exist.")
             
-            logging.info(f"Rank 0: Creating Optuna study '{final_study_name}' with pruner: {type(pruner).__name__}")
-=======
             logging.info(f"Rank 0: Creating/loading Optuna study '{final_study_name}' with pruner: {type(pruner_for_study).__name__}")
->>>>>>> d7ebfcd3
             study = create_study(
                 study_name=final_study_name,
                 storage=optuna_storage,
