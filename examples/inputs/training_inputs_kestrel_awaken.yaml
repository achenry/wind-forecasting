

experiment:
  # run_name: kestrel_awaken
  # run_name: kestrel_awaken_all_turbine
  run_name: kestrel_awaken_per_turbine
  log_dir: /projects/ssc/ahenry/wind_forecasting/logging/
  project_root: /projects/ssc/ahenry/wind_forecasting/

# logging:
#   wandb_dir: /projects/ssc/ahenry/wind_forecasting/logging/ # WandB will create a 'wandb' subdirectory here automatically
#   optuna_dir: /projects/ssc/ahenry/wind_forecasting/logging/optuna/
#   checkpoint_dir: /projects/ssc/ahenry/wind_forecasting/logging/checkpoints/
#   slurm_output_dir: /projects/ssc/ahenry/wind_forecasting/logging/slurm_logs/

optuna:
  storage_dir: /projects/ssc/ahenry/wind_forecasting/optuna
  backend: mysql # sqlite, mysql, or journal
  n_trials: 100
  metric: mean_wQuantileLoss
  direction: minimize
  max_epochs: 10
  limit_train_batches: 1000
  context_length_choice_factors:
    - 1
    - 1.5
    - 2
  
  # Pruning configuration
  pruning:
    enabled: true             # Whether to enable pruning
    type: "hyperband"         # Options: "hyperband", "median", "percentile", "none"
    min_resource: 1           # Minimum epochs before pruning can occur (default: 2)
    reduction_factor: 3       # Hyperband reduction factor (default: 3)
    max_resource: 10
    percentile": 25

  # Optuna visualization configuration (additional to wandb)
  visualization:
    enabled: true
    output_dir: ${logging.optuna_dir}/visualizations
    plots:
      optimization_history: true
      parameter_importance: true
      slice_plot: true
      
  # Storage backend configuration
  storage:
    backend: "sqlite"  # Options: "postgresql", "sqlite", "mysql", "journal"
    # --- SQLite Specific Settings (not used if backend is postgresql) ---
    sqlite_wal: true  # Enable WAL mode for SQLite
    sqlite_timeout: 600 # Timeout in seconds for SQLite locks

    # --- Optional TCP/IP Settings (if use_socket is false) ---
    # use_tcp: false
    # db_host: "localhost"
    # db_port: 5432

    # --- Optional Command Execution Settings ---
    # run_cmd_shell: false # Set to true if specific commands require shell=True
    
  # Optuna Dashboard auto-launch configuration
  dashboard:
    enabled: true             # Set to true to automatically launch the dashboard on rank 0
    port: 8088                # Port for the dashboard web server
    log_file: "${logging.optuna_dir}/optuna_dashboard.log" # Log file for the dashboard process


dataset: 
    data_path: /projects/ssc/ahenry/wind_forecasting/awaken_data/awaken_processed_normalized.parquet
    normalization_consts_path: /projects/ssc/ahenry/wind_forecasting/awaken_data/awaken_processed_normalization_consts.csv
    context_length: 600 # in seconds
    prediction_length: 300 # in seconds
    target_turbine_ids: # or leave blank to capture all
    normalize: False 
    batch_size: 128
    workers: 12
    overfit: False
    test_split: 0.20
    val_split: 0.1
<<<<<<< HEAD
    resample_freq: 5s
=======
    #resample_freq: 15s
    resample_freq: 30s
    #resample_freq: 45s
    #resample_freq: 60s
    #resample_freq: 120s
    #resample_freq: 180s
>>>>>>> bd0f3766
    n_splits: 1 # how many divisions of each continuity group to make which is further subdivided into training test and validation data
    per_turbine_target: False
    #per_turbine_target: True


model:
  distr_output: 
    class: LowRankMultivariateNormalOutput
    kwargs:
      rank: 8
  informer:
    # embedding_dimension: 32 # Determines dimension of the embedding space
    num_encoder_layers: 2 # Number of transformer blocks stacked
    num_decoder_layers: 1 # Number of transformer blocks stacked
    n_heads: 8 # Number of heads for spatio-temporal attention
    d_model: 512
    dim_feedforward: 2048
    activation: relu
  autoformer:
    # embedding_dimension: 32 # Determines dimension of the embedding space
    num_encoder_layers: 2 # Number of transformer blocks stacked
    num_decoder_layers: 1 # Number of transformer blocks stacked
    n_heads: 8 # Number of heads for spatio-temporal attention
    dim_feedforward: 2048
    activation: gelu
  spacetimeformer:
    # embedding_dimension: 32 # Determines dimension of the embedding space
    num_encoder_layers: 3 # Number of transformer blocks stacked
    num_decoder_layers: 3 # Number of transformer blocks stacked
    n_heads: 3 # Number of heads for spatio-temporal attention
    d_model: 200
    dim_feedforward: 800
    d_queries_keys: 30
    d_values: 30
    dropout_emb: 0.2
    dropout_attn_matrix: 0.0
    dropout_attn_out: 0.0
    dropout_ff: 0.3
    dropout_qkv: 0.0
    start_token_len: 0
    performer_redraw_interval: 100
    use_shifted_time_windows: False
    # decay_factor: 0.25
    # l2_coeff: 1e-6
    # class_loss_imp: 0.1
    pos_emb_type: abs
    embed_method: spatio-temporal
    activation: gelu
    use_given: False

callbacks: 
    progress_bar:  
    early_stopping:  
    model_checkpoint:  
    lr_monitor: True

trainer: 
    # grad_clip_norm: 0.0 # Prevents gradient explosion if > 0 
    # limit_val_batches: 1.0 
    # val_check_interval: 1.0
    accelerator: gpu
    devices: auto
    num_nodes: 1
    strategy: auto
    # n_workers: auto
    # debug: False 
    # accumulate: 1.0
    max_epochs: 100 # Maximum number of epochs to train 100
    limit_train_batches: 1000
    default_root_dir: /projects/ssc/ahenry/wind_forecasting/checkpoints
    # precision: 32-true # 16-mixed enables mixed precision training 32-true is full precision
    # batch_size: 32 # larger = more stable gradients
    # lr: 0.0001 # Step size
    # dropout: 0.1 # Regularization parameter (prevents overfitting)
    # patience: 50 # Number of epochs to wait before early stopping
    # accumulate_grad_batches: 2 # Simulates a larger batch size<|MERGE_RESOLUTION|>--- conflicted
+++ resolved
@@ -78,16 +78,13 @@
     overfit: False
     test_split: 0.20
     val_split: 0.1
-<<<<<<< HEAD
     resample_freq: 5s
-=======
     #resample_freq: 15s
-    resample_freq: 30s
+    #resample_freq: 30s
     #resample_freq: 45s
     #resample_freq: 60s
     #resample_freq: 120s
     #resample_freq: 180s
->>>>>>> bd0f3766
     n_splits: 1 # how many divisions of each continuity group to make which is further subdivided into training test and validation data
     per_turbine_target: False
     #per_turbine_target: True
